#!/usr/bin/env python3
import os.path

import rclpy
from rclpy.time import Time
import numpy as np
from std_msgs.msg import Header
from sensor_msgs.msg import Image, PointCloud2
from sensor_msgs_py.point_cloud2 import create_cloud_xyz32
from geometry_msgs.msg import Point
from cv_bridge import CvBridge
from follow_the_leader.networks.pips_model import PipsTracker
from follow_the_leader_msgs.msg import (
    Point2D,
    TrackedPointGroup,
    TrackedPointRequest,
    Tracked3DPointGroup,
    Tracked3DPointResponse,
    StateTransition,
)
from follow_the_leader_msgs.srv import Query3DPoints
from collections import defaultdict
from rclpy.executors import MultiThreadedExecutor
from rclpy.callback_groups import MutuallyExclusiveCallbackGroup, ReentrantCallbackGroup
from rclpy.parameter import Parameter
from follow_the_leader.utils.ros_utils import TFNode, SharedData, process_list_as_dict
from threading import Lock

bridge = CvBridge()


class RotatingQueue:
    def __init__(self, size=8) -> None:
        self.queue = [None] * size
        self.idx = 0
        self.mutex = Lock()
        return

    def empty(self) -> None:
        self.queue = [None] * len(self.queue)
        self.idx = 0
        return

    @property
    def is_full(self) -> bool:
        return not None in self.queue

    def append(self, item) -> None:
        self.queue[self.idx] = item
        self.idx = (self.idx + 1) % len(self.queue)
        return

    def as_list(self):
        if not self.is_full:
            return self.queue[: self.idx]
        else:
            return self.queue[self.idx :] + self.queue[: self.idx]

    def __len__(self) -> int:
        if self.is_full:
            return len(self.queue)
        return self.idx

    def __enter__(self):
        self.mutex.__enter__()
        return

    def __exit__(self, *args, **kwargs):
        self.mutex.__exit__(*args, **kwargs)
        return



class PointTracker(TFNode):
    def __init__(self):
        super().__init__("point_tracker_node", cam_info_topic="/camera/color/camera_info")
        # State variables
        self.current_request = SharedData()
        self.image_queue = RotatingQueue(size=8)
        self.back_image_queue = RotatingQueue(size=16)
        self.tracker = PipsTracker(
<<<<<<< HEAD
            model_dir=os.path.join(os.path.expanduser("~"), "repos", "pips", "pips", "reference_model")
=======
            model_dir=os.path.join(os.path.expanduser("~"), "follow-the-leader-deps", "pips", "pips", "reference_model")
>>>>>>> 98b68169
        )
        self.last_pos = None

        # Config
        self.movement_threshold = self.declare_parameter("movement_threshold", 0.0075 / 8)
        self.base_frame = self.declare_parameter("base_frame", "base_link")
        self.min_points = self.declare_parameter("min_points", 4)
        self.do_3d_point_estimation = True
        self.camera_topic_name = self.declare_parameter("camera_topic_name", Parameter.Type.STRING)

        # ROS Utils
        self.cb = MutuallyExclusiveCallbackGroup()
        self.cb_reentrant = ReentrantCallbackGroup()
        self.query_srv = self.create_service(Query3DPoints, "/query_3d_points", callback=self.handle_query_request)
        self.image_sub = self.create_subscription(
<<<<<<< HEAD
            Image,
            self.camera_topic_name.get_parameter_value().string_value,
            self.handle_image_callback,
            1,
            callback_group=self.cb,
=======
            Image, "/camera/color/image_rect_raw", self.handle_image_callback, 1, callback_group=self.cb
>>>>>>> 98b68169
        )
        self.tracking_request_sub = self.create_subscription(
            TrackedPointRequest,
            "/point_tracking_request",
            self.handle_tracking_request,
            10,
            callback_group=self.cb_reentrant,
        )
        self.tracked_3d_pub = self.create_publisher(Tracked3DPointResponse, "/point_tracking_response", 1)
        self.pc_pub = self.create_publisher(PointCloud2, "/point_tracking_response_pc", 1)
        self.transition_sub = self.create_subscription(
            StateTransition, "state_transition", self.handle_state_transition, 1, callback_group=self.cb_reentrant
        )
        return

    def handle_state_transition(self, msg: StateTransition):
        action = process_list_as_dict(msg.actions, "node", "action").get(self.get_name())
        if not action:
            return

        self.back_image_queue.empty()

        if action == "activate":
            pass
        elif action == "reset":
            self.reset()
        else:
            raise ValueError("Unknown action {} for node {}".format(action, self.get_name()))
<<<<<<< HEAD
=======
        return
>>>>>>> 98b68169

    def handle_query_request(self, req: Query3DPoints.Request, resp: Query3DPoints.Response):
        with self.back_image_queue:
            if len(self.back_image_queue) < 8:
                resp.success = False
                return resp
            queue = self.back_image_queue.as_list()[::-1]

        track = req.track
        req_msg = req.request
        req_time = Time.from_msg(req_msg.image.header.stamp)
        to_proc = []
        for i in range(len(queue) - 6):
            if req_time > queue[i]["stamp"]:
                to_proc.append(self.process_image_info(req_msg.image))
                to_proc.extend(queue[i : i + 7])
                break
        else:
            resp.success = False
            return resp

        grouped_pts = {}
        for group in req_msg.groups:
            grouped_pts[group.name] = np.array([[px.x, px.y] for px in group.points])
        resp.response, _, _ = self.run_point_tracking(to_proc, grouped_pts, ref_idx=0)
        resp.success = True

        if track:
            self.handle_tracking_request(req_msg)
        return resp

    def handle_tracking_request(self, msg: TrackedPointRequest) -> None:
        with self.current_request:
            groups = msg.groups
            if msg.action == TrackedPointRequest.ACTION_REMOVE:
                for group in groups:
                    self.current_request.pop(group.name, None)
                return

            self.current_request.clear()
            for group in groups:
                print("New request {}".format(group.name))
                self.current_request[group.name] = np.array([[pt.x, pt.y] for pt in group.points])

            self.image_queue.empty()
            if msg.image.data:
                self.image_queue.append(self.process_image_info(msg.image))
        return

    def flatten_groups(self, grouped_pts):
        all_pts = []
        all_names = []
        for name, points in grouped_pts.items():
            all_pts.append(points)
            all_names.extend([name] * len(points))
        return np.concatenate(all_pts, axis=0), all_names

    def process_image_info(self, img_msg: Image):
        stamp = Time.from_msg(img_msg.header.stamp)
        pose = None
        if self.do_3d_point_estimation:
            pose = self.lookup_transform(
                self.base_frame.value, self.camera.tf_frame, time=stamp, sync=True, as_matrix=True
            )

        info = {
            "stamp": stamp,
            "frame_id": img_msg.header.frame_id,
            "image": bridge.imgmsg_to_cv2(img_msg, desired_encoding="rgb8"),
            "pose": pose,
        }
        return info

    def handle_image_callback(self, msg):
        if self.camera.tf_frame is None:
            return

        current_pos = self.lookup_transform(self.base_frame.value, self.camera.tf_frame, sync=False, as_matrix=True)[
            :3, 3
        ]
        if self.movement_threshold.value and (
            not (self.last_pos is None or np.linalg.norm(current_pos - self.last_pos) > self.movement_threshold.value)
        ):
            return

        img_info = self.process_image_info(img_msg=msg)
        self.back_image_queue.append(img_info)

        if self.current_request:
            self.update_tracker()

        self.last_pos = current_pos
        return

    def run_point_tracking(self, image_info, grouped_pts, ref_idx=0):
        images = [info["image"] for info in image_info]
        targets, groups = self.flatten_groups(grouped_pts)
        trajs = self.tracker.track_points(targets, images)
        trajs = np.transpose(trajs, (1, 0, 2))  # Point, frame, coordinate

        pts_3d = None
        if self.do_3d_point_estimation:
            ref_pose = np.linalg.inv(image_info[ref_idx]["pose"])
            camera_frame_tf_matrices = [(ref_pose @ info["pose"]) for info in image_info]
            triangulator = PointTriangulator(self.camera, min_points=self.min_points.value)
            pts_3d = triangulator.compute_3d_points(camera_frame_tf_matrices, trajs)
            reprojs = triangulator.get_reprojs(pts_3d, camera_frame_tf_matrices, trajs)
            error = np.linalg.norm(trajs - reprojs, axis=2)
            avg_error = error.mean(axis=1)
            max_error = error.max(axis=1)
            # print('Average pix error:\n')
            # print(', '.join('{:.3f}'.format(x) for x in avg_error))
            # print('Max pix error:\n')
            # print(', '.join('{:.3f}'.format(x) for x in max_error))

        trajs = np.transpose(trajs, (1, 0, 2))

        frame_id = image_info[ref_idx]["frame_id"]
        stamp = image_info[ref_idx]["stamp"].to_msg()

        response = Tracked3DPointResponse(header=Header(frame_id=frame_id, stamp=stamp))
        if pts_3d is not None:
            pc = create_cloud_xyz32(Header(frame_id=frame_id, stamp=stamp), points=pts_3d)
            self.pc_pub.publish(pc)
            for group, pts_and_errs in self.unflatten_tracked_points(zip(pts_3d, max_error), groups).items():
                points, errors = zip(*pts_and_errs)
                response.groups.append(
                    Tracked3DPointGroup(name=group, points=[Point(x=x, y=y, z=z) for x, y, z in points], errors=errors)
                )

        for group, points_2d in self.unflatten_tracked_points(trajs[ref_idx].astype(np.float), groups).items():
            response.groups_2d.append(TrackedPointGroup(name=group, points=[Point2D(x=x, y=y) for x, y in points_2d]))

        response.image = bridge.cv2_to_imgmsg(image_info[ref_idx]["image"])
        response.image.header.frame_id = image_info[ref_idx]["frame_id"]
        response.image.header.stamp = image_info[ref_idx]["stamp"].to_msg()

        return response, trajs, groups

    def update_tracker(self):
        if not self.image_queue.is_full:
            return

        print("Updating tracker")
        with self.current_request:
<<<<<<< HEAD

=======
>>>>>>> 98b68169
            response, trajs, groups = self.run_point_tracking(
                self.image_queue.as_list(), self.current_request, ref_idx=-1
            )
            self.tracked_3d_pub.publish(response)
            self.update_request_from_trajectory(trajs, groups)
            return response

    def unflatten_tracked_points(self, points, groups):
        rez = defaultdict(list)
        for point, group in zip(points, groups):
            rez[group].append(point)

        return rez

    def update_request_from_trajectory(self, trajs, groups):
        w = self.camera.width
        h = self.camera.height
        final_locs = trajs[-1]
        is_outside = (final_locs[:, 0] < 0) | (final_locs[:, 0] >= w) | (final_locs[:, 1] < 0) | (final_locs[:, 1] >= h)
        idx_to_stay = np.where(~is_outside)[0]
        new_req = {}

        update_locs = trajs[1]
        for idx in idx_to_stay:
            group = groups[idx]
            if group not in new_req:
                new_req[group] = []
            new_req[group].append(update_locs[idx])

        self.current_request.clear()
        for group, points in new_req.items():
            self.current_request[group] = np.array(points)
        return

    def reset(self, *_, **__):
        self.current_request.clear()
        self.image_queue.empty()
        return

    def debug_tracking(self, images, trajs, reprojs=None, output=None):
        import cv2
        from PIL import Image

        final_imgs = []
        # trajs is point x frame x dim
        for i, img in enumerate(images):
            img = img.copy()
            pts = trajs[:, i]
            for j, pt in enumerate(pts):
                img = cv2.circle(img, pt.astype(int), 4, (0, 0, 255), -1)
                if reprojs is not None and not np.any(np.isnan(reprojs[j, i])):
                    img = cv2.circle(img, reprojs[j, i].astype(int), 4, (0, 255, 255), -1)

            final_imgs.append(img)
            if output is not None:
                stamp = self.get_clock().now().seconds_nanoseconds()[0]
                Image.fromarray(img).save(os.path.join(output, f"{stamp}_{i+1}.png"))
                print("output image")

        return final_imgs


class PointTriangulator:
    def __init__(self, camera, min_points=2):
        self.camera = camera
        self.min_points = min_points
        return

    @property
    def k(self):
        return self.camera.K

    def run_triangulation(self, pose_matrices, point_traj):
        """
        pose_matrices: List of N 4x4 matrices
        trajs: N x 2 array of point trajectories in typical image XY format
        """

        D = np.zeros((len(pose_matrices) * 2, 4))
        for i, (pose_mat, point) in enumerate(zip(pose_matrices, point_traj)):
            proj_mat = self.k @ np.linalg.inv(pose_mat)[:3]
            D[2 * i] = proj_mat[2] * point[0] - proj_mat[0]
            D[2 * i + 1] = proj_mat[2] * point[1] - proj_mat[1]

        _, _, v = np.linalg.svd(D, full_matrices=True)
        pts_3d = v[-1, :3] / v[-1, 3]
        return pts_3d

    def compute_3d_points(self, pose_matrices, point_trajs):
        """
        pose_matrices: List of N 4x4 matrices
        trajs: T x N x 2 array of point trajectories in typical image XY format
        """
        all_rez = []
        for traj in point_trajs:
            interior = (
                (traj[:, 0] >= 0)
                & (traj[:, 0] <= self.camera.width)
                & (traj[:, 1] >= 0)
                & (traj[:, 1] <= self.camera.height)
            )
            traj = traj[interior]
            if len(traj) < self.min_points:
                all_rez.append(np.zeros(3))
            else:
                all_rez.append(self.run_triangulation(pose_matrices, traj))

        return np.array(all_rez)

    def get_reprojs(self, points_3d, pose_matrices, point_trajs):
        """
        points_3d: K x 3 matrix of 3D points
        pose_matrices: N x 2 array of point trajectories in typical XY format
        point_traj: K x N x 2 array
        """

        rez = np.zeros(point_trajs.shape)

        for j, pose_mat in enumerate(pose_matrices):
            pose_t_base = np.linalg.inv(pose_mat)
            for i, (pt_3d, traj) in enumerate(zip(points_3d, point_trajs)):
                if not np.abs(pt_3d).sum():
                    rez[i, j] = np.nan
                    continue

                pt_3d_h = np.ones(4)
                pt_3d_h[:3] = pt_3d
                pt_3d_t = (pose_t_base @ pt_3d_h)[:3]

                reproj = self.camera.project3dToPixel(pt_3d_t)
                rez[i, j] = reproj

        return rez


def main(args=None):
    rclpy.init(args=args)
    executor = MultiThreadedExecutor()
    node = PointTracker()
    rclpy.spin(node, executor=executor)


if __name__ == "__main__":
    main()<|MERGE_RESOLUTION|>--- conflicted
+++ resolved
@@ -69,8 +69,6 @@
         self.mutex.__exit__(*args, **kwargs)
         return
 
-
-
 class PointTracker(TFNode):
     def __init__(self):
         super().__init__("point_tracker_node", cam_info_topic="/camera/color/camera_info")
@@ -79,11 +77,7 @@
         self.image_queue = RotatingQueue(size=8)
         self.back_image_queue = RotatingQueue(size=16)
         self.tracker = PipsTracker(
-<<<<<<< HEAD
-            model_dir=os.path.join(os.path.expanduser("~"), "repos", "pips", "pips", "reference_model")
-=======
             model_dir=os.path.join(os.path.expanduser("~"), "follow-the-leader-deps", "pips", "pips", "reference_model")
->>>>>>> 98b68169
         )
         self.last_pos = None
 
@@ -99,15 +93,11 @@
         self.cb_reentrant = ReentrantCallbackGroup()
         self.query_srv = self.create_service(Query3DPoints, "/query_3d_points", callback=self.handle_query_request)
         self.image_sub = self.create_subscription(
-<<<<<<< HEAD
             Image,
             self.camera_topic_name.get_parameter_value().string_value,
             self.handle_image_callback,
             1,
             callback_group=self.cb,
-=======
-            Image, "/camera/color/image_rect_raw", self.handle_image_callback, 1, callback_group=self.cb
->>>>>>> 98b68169
         )
         self.tracking_request_sub = self.create_subscription(
             TrackedPointRequest,
@@ -136,10 +126,7 @@
             self.reset()
         else:
             raise ValueError("Unknown action {} for node {}".format(action, self.get_name()))
-<<<<<<< HEAD
-=======
-        return
->>>>>>> 98b68169
+        return
 
     def handle_query_request(self, req: Query3DPoints.Request, resp: Query3DPoints.Response):
         with self.back_image_queue:
@@ -285,10 +272,6 @@
 
         print("Updating tracker")
         with self.current_request:
-<<<<<<< HEAD
-
-=======
->>>>>>> 98b68169
             response, trajs, groups = self.run_point_tracking(
                 self.image_queue.as_list(), self.current_request, ref_idx=-1
             )
