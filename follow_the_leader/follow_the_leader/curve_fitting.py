--- conflicted
+++ resolved
@@ -238,10 +238,6 @@
 
             cv2.polylines(base_img, [eval_bezier.reshape((-1, 1, 2)).astype(int)], False, (0, 0, 255), 4)
             for info, stat in zip(side_branches, stats):
-<<<<<<< HEAD
-
-=======
->>>>>>> 98b68169
                 curve = info["curve"]
                 eval_bezier = curve(ts)
                 msg = "Scores: {}, {:.1f}%".format(stat["score"], stat["consistency"] * 100)
@@ -436,11 +432,6 @@
         dists, idxs = self._kd_tree.query(pts)
         return dists, self._ts[idxs]
 
-<<<<<<< HEAD
-
-def get_contiguous_distance(pts, matches, vec):
-=======
->>>>>>> 98b68169
 
 def get_contiguous_distance(pts, matches, vec):
     current_start = None
