--- conflicted
+++ resolved
@@ -60,10 +60,7 @@
             "z_filter_threshold": 1.0,
         }
         self.declare_parameter_dict(**params)
-<<<<<<< HEAD
         self.camera_topic_name = self.declare_parameter("camera_topic_name", Parameter.Type.STRING)
-=======
->>>>>>> 98b68169
         self.tracking_name = "model"
 
         # State variables
@@ -91,15 +88,11 @@
         self.diag_image_pub = self.create_publisher(Image, "model_diagnostic", 1)
         self.img_mask_sub = self.create_subscription(ImageMaskPair, "/image_mask_pair", self.process_mask, 1)
         self.img_sub = self.create_subscription(
-<<<<<<< HEAD
             Image,
             self.camera_topic_name.get_parameter_value().string_value,
             self.image_model_reproject,
             1,
             callback_group=self.cb_reentrant,
-=======
-            Image, "/camera/color/image_rect_raw", self.image_model_reproject, 1, callback_group=self.cb_reentrant
->>>>>>> 98b68169
         )
         self.reset_sub = self.create_subscription(
             Empty, "/reset_model", self.reset, 1, callback_group=self.cb_reentrant
@@ -132,11 +125,8 @@
 
         else:
             raise ValueError("Unknown action {} for node {}".format(action, self.get_name()))
-<<<<<<< HEAD
         
         return
-=======
->>>>>>> 98b68169
 
     def handle_params_update(self, msg: ControllerParams):
         self.save_folder = msg.save_folder
@@ -155,10 +145,7 @@
             self.all_bg_counter = 0
             self.update_info = {}
             print("Model reset!")
-<<<<<<< HEAD
         return
-=======
->>>>>>> 98b68169
 
     def start_modeling(self, *_, **__):
         print("HELLO WORLD: " + self.camera_topic_name.get_parameter_value().string_value)
@@ -766,10 +753,6 @@
             self.last_pose = pose
 
         if np.linalg.norm(pose[:3, 3] - self.last_pose[:3, 3]) > self.get_param_val("mask_update_dist"):
-<<<<<<< HEAD
-
-=======
->>>>>>> 98b68169
             # Ignore if rotation is too much
             rotation = Rotation.from_matrix(self.last_pose[:3, :3].T @ pose[:3, :3]).as_euler("XYZ")
             if np.linalg.norm(rotation) > np.radians(0.5):
@@ -800,10 +783,6 @@
         return info
 
     def publish_diagnostic_image(self):
-<<<<<<< HEAD
-
-=======
->>>>>>> 98b68169
         if self.update_info.get("mask") is None:
             return
 
