#!/usr/bin/env python3
import rclpy
from std_srvs.srv import Trigger
from rclpy.executors import MultiThreadedExecutor
from rclpy.node import Node
from rclpy.callback_groups import ReentrantCallbackGroup, MutuallyExclusiveCallbackGroup
from enum import Enum
from follow_the_leader_msgs.msg import StateTransition, NodeAction, States
from controller_manager_msgs.srv import SwitchController, ListControllers
from follow_the_leader.utils.ros_utils import call_service_synced
import re


class ResourceMode(Enum):
    DEFAULT = 0
    SERVO = 1


class SimpleStateManager(Node):
    def __init__(self):
        super().__init__("simple_state_manager")

        # ROS2 params
        self.base_ctrl = self.declare_parameter("base_controller", ".*joint_trajectory_controller")
        self.servo_ctrl = self.declare_parameter("servo_controller", "forward_position_controller")

        self.base_ctrl_string = None
        self.servo_ctrl_string = None

        # State variables
        self.current_state = States.IDLE
        self.resource_ready = True

        # ROS2 utils
        self.cb = ReentrantCallbackGroup()
        self.pub = self.create_publisher(StateTransition, "state_transition", 1)
        self.sub = self.create_subscription(
            States, "state_announcement", self.handle_state_announcement, 1, callback_group=self.cb
        )
        self.scan_start_srv = self.create_service(Trigger, "scan_start", self.handle_start, callback_group=self.cb)
        self.scan_stop_srv = self.create_service(Trigger, "scan_stop", self.handle_stop, callback_group=self.cb)
        self.reset_srv = self.create_service(Trigger, "reset_state_machine", self.handle_reset, callback_group=self.cb)
        self.enable_servo = self.create_client(Trigger, "/servo_node/start_servo", callback_group=self.cb)
        self.disable_servo = self.create_client(Trigger, "/servo_node/stop_servo", callback_group=self.cb)
        self.switch_ctrl = self.create_client(
            SwitchController, "/controller_manager/switch_controller", callback_group=self.cb
        )
        self.list_ctrl = self.create_client(
            ListControllers, "/controller_manager/list_controllers", callback_group=self.cb
        )
        self.resource_ready = self.create_service(
            Trigger, "await_resource_ready", self.await_resource_ready, callback_group=self.cb
        )
        self.get_ctrl_string_timer = self.create_timer(0.1, self.get_controller_names, callback_group=self.cb)

        # State definitions
        self.nodes = [
            "image_processor_node",
            "curve_3d_model_node",
            "ftl_controller_3d",
            "point_tracker_node",
            "visual_servoing_node",
        ]

        self.transition_table = {
            (States.IDLE, States.LEADER_SCAN): self.activate_all,
            (States.IDLE, States.VISUAL_SERVOING): {},  # The VS response node handles the state publishing
            (States.LEADER_SCAN, States.IDLE): self.reset_all,
            (States.VISUAL_SERVOING, States.IDLE): self.reset_all,
            (States.LEADER_SCAN, States.VISUAL_SERVOING): {
                "ftl_controller_3d": "pause",
                "curve_3d_model_node": "pause",
            },
            (States.VISUAL_SERVOING, States.LEADER_SCAN): {
                "ftl_controller_3d": "resume",
                "curve_3d_model_node": "resume",
            },
            (States.VISUAL_SERVOING, States.VISUAL_SERVOING_REWIND): {},
            (States.VISUAL_SERVOING_REWIND, States.LEADER_SCAN): {
                "ftl_controller_3d": "resume",
                "curve_3d_model_node": "resume",
            },
            (States.VISUAL_SERVOING_REWIND, States.IDLE): {},
        }

        self.resource_modes = {
            States.IDLE: ResourceMode.DEFAULT,
            States.LEADER_SCAN: ResourceMode.SERVO,
            States.VISUAL_SERVOING: ResourceMode.SERVO,
            States.VISUAL_SERVOING_REWIND: ResourceMode.DEFAULT,
        }
        return

    def get_controller_names(self):
        if self.base_ctrl_string is not None:
            self.get_ctrl_string_timer.destroy()

        if not self.list_ctrl.service_is_ready():
            return

        rez = call_service_synced(self.list_ctrl, ListControllers.Request())

        for ctrl in rez.controller:
            if self.base_ctrl_string is None and re.match(self.base_ctrl.value, ctrl.name):
                self.base_ctrl_string = ctrl.name

            if self.servo_ctrl_string is None and re.match(self.servo_ctrl.value, ctrl.name):
                self.servo_ctrl_string = ctrl.name

        if bool(self.base_ctrl_string) ^ bool(self.servo_ctrl_string):
            print("Only was able to match one of the controllers! Not activating")
            self.base_ctrl_string = None
            self.servo_ctrl_string = None

        elif self.base_ctrl_string is not None:
            print("Located controllers! Base: {}, Servo: {}".format(self.base_ctrl_string, self.servo_ctrl_string))
<<<<<<< HEAD
=======
        return
>>>>>>> 98b68169

    def handle_state_announcement(self, msg: States):
        new_state = msg.state
        self.handle_state_transition(self.current_state, new_state)
        return

    def handle_start(self, _, resp):
        if self.current_state != States.IDLE:
            msg = "The system is already running! Not doing anything"
            print(msg)
            resp.message = msg
            resp.success = False

        self.handle_state_transition(self.current_state, States.LEADER_SCAN)
        resp.success = True
        return resp

    def handle_stop(self, _, resp):
        if self.current_state == States.IDLE:
            msg = "The system is already idle! Not doing anything"
            print(msg)
            resp.message = msg
            resp.success = False

        self.handle_state_transition(self.current_state, States.IDLE)
        resp.success = True
        return resp

    def handle_state_transition(self, start_state, end_state):
        """Handle the transitions as defined in the transition_table"""
        if start_state == end_state:
            return

        msg = StateTransition()
        msg.header.stamp = self.get_clock().now().to_msg()
        msg.state_start = start_state
        msg.state_end = end_state
        actions = self.transition_table.get((start_state, end_state), {})
        for node, action in actions.items():
            msg.actions.append(NodeAction(node=node, action=action))
        self.pub.publish(msg)
        print("[DEBUG] STATE TRANSITION FROM {} to {}".format(start_state, end_state))

        # Handle resource management - If you depend on a specific resource, call await_resource_ready
        cur_resource_mode = self.resource_modes.get(start_state, None)
        next_resource_mode = self.resource_modes.get(end_state, None)
        if cur_resource_mode is not None and next_resource_mode is not None:
            self.handle_resource_switch(next_resource_mode)
        self.current_state = end_state
        return

    def handle_resource_switch(self, resource_mode):
        if self.base_ctrl_string is None or self.servo_ctrl_string is None:
            raise Exception("Controllers have not been identified yet!")

        self.resource_ready = False
        if resource_mode == ResourceMode.DEFAULT:
            switch_ctrl_req = SwitchController.Request(
<<<<<<< HEAD
                start_controllers=[self.base_ctrl_string], stop_controllers=[self.servo_ctrl_string]
=======
                activate_controllers=[self.base_ctrl_string], deactivate_controllers=[self.servo_ctrl_string]
>>>>>>> 98b68169
            )

            call_service_synced(self.disable_servo, Trigger.Request())
            call_service_synced(self.switch_ctrl, switch_ctrl_req)

        elif resource_mode == ResourceMode.SERVO:
            switch_ctrl_req = SwitchController.Request(
<<<<<<< HEAD
                start_controllers=[self.servo_ctrl_string], stop_controllers=[self.base_ctrl_string]
=======
                activate_controllers=[self.servo_ctrl_string], deactivate_controllers=[self.base_ctrl_string]
>>>>>>> 98b68169
            )
            call_service_synced(self.enable_servo, Trigger.Request())
            call_service_synced(self.switch_ctrl, switch_ctrl_req)

        else:
            raise ValueError("Unknown resource mode {} specified!".format(resource_mode))
        self.resource_ready = True
        return

    def await_resource_ready(self, _, resp):
        rate = self.create_rate(100)
        if not self.resource_ready:
            rate.sleep()
        resp.success = True
        return resp

    @property
    def activate_all(self):
        return {n: "activate" for n in self.nodes}

    @property
    def reset_all(self):
        return {n: "reset" for n in self.nodes}

    def handle_reset(self, *args):
        self.current_state = States.IDLE
        self.handle_resource_switch(ResourceMode.DEFAULT)

        if len(args) == 2:
            resp = args[1]
            resp.success = True
            return resp
        return



def main(args=None):
    rclpy.init(args=args)
    node = SimpleStateManager()
    executor = MultiThreadedExecutor()
    rclpy.spin(node, executor=executor)
    return


<<<<<<< HEAD

=======
>>>>>>> 98b68169
if __name__ == "__main__":
    main()<|MERGE_RESOLUTION|>--- conflicted
+++ resolved
@@ -114,10 +114,7 @@
 
         elif self.base_ctrl_string is not None:
             print("Located controllers! Base: {}, Servo: {}".format(self.base_ctrl_string, self.servo_ctrl_string))
-<<<<<<< HEAD
-=======
-        return
->>>>>>> 98b68169
+        return
 
     def handle_state_announcement(self, msg: States):
         new_state = msg.state
@@ -176,11 +173,7 @@
         self.resource_ready = False
         if resource_mode == ResourceMode.DEFAULT:
             switch_ctrl_req = SwitchController.Request(
-<<<<<<< HEAD
-                start_controllers=[self.base_ctrl_string], stop_controllers=[self.servo_ctrl_string]
-=======
                 activate_controllers=[self.base_ctrl_string], deactivate_controllers=[self.servo_ctrl_string]
->>>>>>> 98b68169
             )
 
             call_service_synced(self.disable_servo, Trigger.Request())
@@ -188,11 +181,7 @@
 
         elif resource_mode == ResourceMode.SERVO:
             switch_ctrl_req = SwitchController.Request(
-<<<<<<< HEAD
-                start_controllers=[self.servo_ctrl_string], stop_controllers=[self.base_ctrl_string]
-=======
                 activate_controllers=[self.servo_ctrl_string], deactivate_controllers=[self.base_ctrl_string]
->>>>>>> 98b68169
             )
             call_service_synced(self.enable_servo, Trigger.Request())
             call_service_synced(self.switch_ctrl, switch_ctrl_req)
@@ -237,9 +226,5 @@
     return
 
 
-<<<<<<< HEAD
-
-=======
->>>>>>> 98b68169
 if __name__ == "__main__":
     main()