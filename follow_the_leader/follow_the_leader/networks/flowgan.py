#!/usr/bin/env python3
import numpy as np
from torchvision.transforms import Resize
import torch
import os
import cv2
import time


class FlowGAN:
    def __init__(
        self,
        input_size,
        output_size,
        use_flow=False,
        flownet_path=None,
        gan_name=None,
        gan_input_channels=6,
        gan_output_channels=3,
    ):
<<<<<<< HEAD

=======
>>>>>>> 98b68169
        self.input_size = input_size  # Should be W x H
        self.output_size = output_size  # Should be W x H
        self.flownet_resize = None

        self.last_img = None
        self.last_flow = None

        self.flownet = None
        if use_flow:
            from follow_the_leader.networks.flownet import FlowNetWrapper

            if flownet_path is None:
                flownet_path = os.path.join(os.path.expanduser("~"), "weights", "FlowNet2_checkpoint.pth.tar")
            self.flownet = FlowNetWrapper(cuda=True, weight_path=flownet_path)
            self.flownet_resize = Resize(tuple((np.array([input_size[1], input_size[0]]) // 64) * 64), antialias=True)

        self.gan = None
        self.gan_resize = None
        if gan_name is not None:
            from follow_the_leader.networks.pix2pix import Pix2PixGAN

            self.gan = Pix2PixGAN(
                gan_name,
                input_nc=gan_input_channels,
                output_nc=gan_output_channels,
                output_size=output_size,
                epoch="best",
            )
            self.gan_resize = Resize((256, 256), antialias=True)
<<<<<<< HEAD
=======
        return
>>>>>>> 98b68169

    def reset(self):
        self.last_img = None
        self.last_flow = None
        return

    def process(self, img):
        # Image is assumed to be a H x W x C uint8 Numpy array
        if self.flownet is not None:
            # Scale the image to the closest dimensions possible divisible by 64
            img_tensor = torch.from_numpy(img).permute(2, 0, 1)
            img_tensor = self.flownet_resize(img_tensor).float()

            if self.last_img is None:
                self.last_img = img_tensor

            stacked_img = torch.stack([img_tensor, self.last_img]).transpose(1, 0).float().cuda()
            stacked_img = stacked_img.reshape(1, *stacked_img.shape)
            rgb_flow = self.flownet.forward(stacked_img)

            self.last_flow = rgb_flow
            self.last_img = img_tensor

            img = np.dstack([img, cv2.resize(rgb_flow, (img.shape[1], img.shape[0]))])

        if self.gan is not None:
            img_tensor = self.gan.process_input_numpy_array(img)
            img_tensor = self.gan_resize(img_tensor)
            seg = self.gan.forward(img_tensor)
        else:
            raise NotImplementedError()

        # Convert back into Numpy image

        return seg


if __name__ == "__main__":
<<<<<<< HEAD

=======
>>>>>>> 98b68169
    processor = ImageProcessor((424, 240), (128, 128), use_flow=True, gan_name="orchard_cutterflowseg_pix2pix")

    # TESTING RUNTIMES
    runtimes = []
    for i in range(500):
        img = np.random.randint(0, 256, (256, 256, 6))
        start = time.time()
        processor.gan.forward(img)
        end = time.time()
        runtimes.append(end - start)

    avg = np.array(runtimes).mean()
    # print('Average runtime {:.5f}s'.format(avg))
    # print('(FPS: {:.2f})'.format(1/avg))

    # from PIL import Image
    # root = r'C:\Users\davijose\Pictures\TrainingData\GanTrainingPairsWithCutters\train'
    # test_1 = os.path.join(root, 'render_6_randomized_00000.png')
    # test_2 = os.path.join(root, 'render_6_randomized_00001.png')
    #
    # img_1 = np.array(Image.open(test_1)).astype(np.uint8)[:,:,:3]
    # img_2 = np.array(Image.open(test_2)).astype(np.uint8)[:,:,:3]
    #
    # out_1 = processor.process(img_1)
    # out_2 = processor.process(img_2)
    #
    # import matplotlib.pyplot as plt
    # plt.imshow(out_2)
    # plt.show()
    #
    # plt.imshow(processor.last_flow)
    # plt.show()<|MERGE_RESOLUTION|>--- conflicted
+++ resolved
@@ -18,10 +18,6 @@
         gan_input_channels=6,
         gan_output_channels=3,
     ):
-<<<<<<< HEAD
-
-=======
->>>>>>> 98b68169
         self.input_size = input_size  # Should be W x H
         self.output_size = output_size  # Should be W x H
         self.flownet_resize = None
@@ -51,10 +47,7 @@
                 epoch="best",
             )
             self.gan_resize = Resize((256, 256), antialias=True)
-<<<<<<< HEAD
-=======
         return
->>>>>>> 98b68169
 
     def reset(self):
         self.last_img = None
@@ -93,10 +86,6 @@
 
 
 if __name__ == "__main__":
-<<<<<<< HEAD
-
-=======
->>>>>>> 98b68169
     processor = ImageProcessor((424, 240), (128, 128), use_flow=True, gan_name="orchard_cutterflowseg_pix2pix")
 
     # TESTING RUNTIMES
