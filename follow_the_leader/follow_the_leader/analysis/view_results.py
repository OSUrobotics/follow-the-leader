--- conflicted
+++ resolved
@@ -116,10 +116,6 @@
     centering_errs = []
 
     for pose_1, pose_2 in zip(poses[:-1], poses[1:]):
-<<<<<<< HEAD
-
-=======
->>>>>>> 98b68169
         if pose_1[2, 3] < 0.325 or pose_2[2, 3] > 0.75:
             continue
 
@@ -220,10 +216,6 @@
 
     matched_ids = list(matched_status_gt.values())
     if len(matched_ids) != len(set(matched_ids)):
-<<<<<<< HEAD
-
-=======
->>>>>>> 98b68169
         print("A single side branch got matched to more than 1 GT branch! Figure out why")
         import pdb
 
@@ -265,10 +257,6 @@
         branch_statistics.append(branch_data)
 
     for i_match_gt, i_match_eval in matched_status_gt.items():
-<<<<<<< HEAD
-
-=======
->>>>>>> 98b68169
         branch_data = {"Matched": True}
 
         pts_gt = sbs_gt[i_match_gt]
@@ -304,10 +292,6 @@
         ax.plot(*eval_data["leader"].T, color="orange")
 
         for i_gt, sb_gt in enumerate(sbs_gt):
-<<<<<<< HEAD
-
-=======
->>>>>>> 98b68169
             color = "green"
             match_status = matched_status_gt.get(i_gt, None)
             if match_status is None:
@@ -316,10 +300,6 @@
             ax.plot(*sb_gt.T, color=color, linestyle="dashed")
 
         for i_eval, sb_eval in enumerate(sbs_eval):
-<<<<<<< HEAD
-
-=======
->>>>>>> 98b68169
             color = "green"
             match_status = matched_status_eval.get(i_eval, None)
             if match_status is None:
@@ -365,11 +345,6 @@
 
     return tf
 
-<<<<<<< HEAD
-
-def reinterp_point_list(pts, by_dist=None, by_n=None):
-=======
->>>>>>> 98b68169
 
 def reinterp_point_list(pts, by_dist=None, by_n=None):
     if by_dist is None and by_n is None:
@@ -475,10 +450,6 @@
     for rot_freq, lookat in param_sets:
         sub_df = experiments_df.query("`Rotation Frequency` == {} & `Lookat Angle` == {}".format(rot_freq, lookat))
         for stat in stats_to_test_exp:
-<<<<<<< HEAD
-
-=======
->>>>>>> 98b68169
             pval_col = "{} P".format(stat)
             if stat not in stats_exp.columns:
                 stats_exp[pval_col] = np.nan
@@ -519,10 +490,6 @@
     for rot_freq, lookat in param_sets:
         sub_df = branches_df.query("`Rotation Frequency` == {} & `Lookat Angle` == {}".format(rot_freq, lookat))
         for stat in stats_to_test_branch:
-<<<<<<< HEAD
-
-=======
->>>>>>> 98b68169
             pval_col = "{} P".format(stat)
             stdev_col = f"{stat} Stdev"
             if stat not in stats_exp.columns:
