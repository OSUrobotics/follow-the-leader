#!/usr/bin/env python3
import os.path
import sys

import rclpy
from moveit_msgs.action import MoveGroup
from moveit_msgs.msg import (
    MotionPlanRequest,
    PlanningOptions,
    Constraints,
    JointConstraint,
    PositionConstraint,
    OrientationConstraint,
)
import numpy as np
from std_msgs.msg import Int16
from sensor_msgs.msg import JointState
from geometry_msgs.msg import Vector3, Quaternion, PoseStamped
from follow_the_leader_msgs.msg import BlenderParams, ControllerParams, States, StateTransition
from std_srvs.srv import Trigger
from rclpy.callback_groups import ReentrantCallbackGroup
from follow_the_leader.utils.ros_utils import TFNode
from rclpy.action import ActionClient
from scipy.spatial.transform import Rotation
from functools import partial
import subprocess as sp
import shlex
import shutil
from threading import Lock
import yaml


class ExperimentManagementNode(TFNode):
    def __init__(self, output_folder, home_joints, sim=True):
        super().__init__("experiment_manager_node")

        self.sim = sim
        self.home_joints = [float(x) for x in home_joints]
        self.folder = output_folder

        self.current_experiment = 0
        self.num_branches = 0
        self.custom_seed = None
        self.bag_recording_proc = None
        self.save_counter = 0

        desired_speed = 0.025 if self.sim else 0.40
        self.override_speed = 0  # Increments of 0.05

        self.param_sets = {
            "pan_frequency": [0.0, 1.0, 1.0, 2.0, 2.0],
            "pan_magnitude_deg": [0.0, 22.5, 45.0, 22.5, 45.0],
            "z_desired": [0.20] * 5,
            "ee_speed": [desired_speed] * 5,
        }

        self.camera_poses = []
        self.camera_ts = []
        self.lock = Lock()

        # For real experiments only
        self.branch_id = None if self.sim else 0
        self.probe_mode = False
        self.probes = []

        # ROS utilities
        self.cb = ReentrantCallbackGroup()
        self.moveit_planning_client = ActionClient(self, MoveGroup, "move_action")
        self.reset_model_srv = self.create_client(Trigger, "/initialize_tree_spindle")
        self.state_announce_pub = self.create_publisher(States, "state_announcement", 1)
        self.blender_pub = self.create_publisher(BlenderParams, "/blender_params", 1)
        self.controller_pub = self.create_publisher(ControllerParams, "/controller_params", 1)
        self.transition_sub = self.create_subscription(
            StateTransition, "state_transition", self.handle_state_transition, 1, callback_group=self.cb
        )
        self.joint_state_sub = self.create_subscription(JointState, "/move_joints", partial(self.move_to, None), 1)
        self.joy_action_sub = self.create_subscription(
            Int16, "/joy_action", self.handle_joy_action, 1, callback_group=self.cb
        )
        self.camera_pose_sub = self.create_subscription(PoseStamped, "/camera_pose", self.handle_camera_pose, 1)
        self.velocity_reporter_timer = self.create_timer(1.0, self.report_velocity)

        self.send_params_update()

    @property
    def n(self):
        return len(self.param_sets["pan_frequency"])

    def handle_joy_action(self, msg):
        action = msg.data

        if action == 0:
            self.execute_experiment()

        elif abs(action) == 1:
            if not self.sim:
                self.override_speed = max(0, self.override_speed + (1 if action > 0 else -1))
                if self.override_speed:
                    print("Set override speed to {:.2f}".format(self.override_speed * 0.05))
                else:
                    print("Restored default speed")

                self.prepare_experiment()
                return

            self.num_branches += 1 if action > 0 else -1
            self.num_branches = max(0, self.num_branches)
            self.prepare_experiment()

        elif abs(action) == 2:
            if not self.sim:
                self.current_experiment += 1 if action > 0 else -1
                self.prepare_experiment()
                return

            self.num_branches = 0
            # RL - Increase the experiment ID
            self.current_experiment += 1 if action > 0 else -1
            self.current_experiment = max(0, self.current_experiment)
            self.prepare_experiment()

        elif action == 3:
            if not self.sim:
                if not self.probe_mode:
                    return
                # Act as the probing trigger
                pose = self.lookup_transform("base_link", "tool0", sync=False, as_matrix=True)
                pos = pose[:3, 3]
                quat = Rotation.from_matrix(pose[:3, :3]).as_quat()

                if self.probes and np.linalg.norm(pos - self.probes[-1][:3]) < 5e-3:
                    print("Recording null probe!")
                    self.probes.append([0] * len(self.probes[-1]))
                else:
                    while True:
                        try:
                            diameter = float(input("Please enter radius: "))
                            break
                        except ValueError:
                            print("Not a valid input. Try again")

                    combined = np.concatenate([pos, quat, [diameter]])
                    self.probes.append(combined)

                save_folder = os.path.join(self.folder, "real_data", str(self.branch_id))
                os.makedirs(save_folder, exist_ok=True)
                probe_file = os.path.join(save_folder, "probes.csv")

                print("Added probe (now at {} probes)".format(len(self.probes)))
                np.savetxt(probe_file, np.array(self.probes), delimiter=",")
                return

            if self.custom_seed is not None:
                self.custom_seed = None
                self.current_experiment = 0
                print("Disabled custom seed!")
            else:
                # self.custom_seed = 10659
                self.custom_seed = np.random.randint(0, 32767)
                print("Enabled custom seed {}!".format(self.custom_seed))

            self.prepare_experiment()

        elif abs(action) == 4:
            if self.sim:
                return

            self.branch_id = max(0, self.branch_id + (1 if action > 0 else -1))

            print("Set branch to branch ID {}".format(self.branch_id))

        elif abs(action) == 5:
            if self.sim:
                return

            self.probes = []
            if not self.probe_mode:
                self.probe_mode = True
                print("Enabled probe mode! (Writing for branch {})".format(self.branch_id))

            else:
                self.probe_mode = False
                print("Disabled probe mode")

        else:
            print("Got unknown action value {}".format(action))
            return

    def send_params_update(self, folder=""):
<<<<<<< HEAD

=======
>>>>>>> 98b68169
        len_params = len(self.param_sets["pan_frequency"])
        num_branches = self.num_branches

        if not self.sim:
            param_idx = self.current_experiment % len_params

            ee_speed = self.override_speed * 0.05 if self.override_speed else self.param_sets["ee_speed"][param_idx]
            param_set = {
                "pan_frequency": self.param_sets["pan_frequency"][param_idx],
                "pan_magnitude_deg": self.param_sets["pan_magnitude_deg"][param_idx],
                "z_desired": self.param_sets["z_desired"][param_idx],
                "ee_speed": ee_speed,
                "save_folder": folder,
                "identifier": str(self.save_counter),
            }
            print("Prepared for real experiment")

        elif self.custom_seed is not None:
            seed = self.custom_seed
            param_idx = 0
            param_set = {
                "pan_frequency": self.param_sets["pan_frequency"][param_idx],
                "pan_magnitude_deg": self.param_sets["pan_magnitude_deg"][param_idx],
                "z_desired": self.param_sets["z_desired"][param_idx],
                "ee_speed": self.param_sets["ee_speed"][param_idx],
                "save_folder": "",
                "identifier": "",
            }
            print("Running custom experiment with seed {} and {} branches".format(self.custom_seed, self.num_branches))

            self.blender_pub.publish(
                BlenderParams(
                    seed=seed,
                    num_branches=num_branches,
                    save_path="",
                    identifier="",
                )
            )

        else:
            seed = self.current_experiment // len_params
            idx = self.current_experiment % len(self.param_sets["pan_frequency"])
            param_set = {
                "pan_frequency": self.param_sets["pan_frequency"][idx],
                "pan_magnitude_deg": self.param_sets["pan_magnitude_deg"][idx],
                "z_desired": self.param_sets["z_desired"][idx],
                "ee_speed": self.param_sets["ee_speed"][idx],
                "save_folder": self.folder,
                "identifier": f"{self.current_experiment}_{num_branches}",
            }

            print(
                "Experiment {}: Setting up tree ID {} with {} branches on param set {}".format(
                    self.current_experiment, seed, num_branches, idx
                )
            )

            self.blender_pub.publish(
                BlenderParams(
                    seed=seed,
                    num_branches=num_branches,
                    save_path=self.folder,
                    identifier=str(self.current_experiment),
                )
            )

        print("Controller parameters:")
        for key in sorted(self.param_sets):
            print(f"\t{key}: {param_set[key]}")

        params_message = ControllerParams(**param_set)
        self.controller_pub.publish(params_message)
        return param_set

    def prepare_experiment(self):
        if not self.sim:
            self.send_params_update()
            return

        if self.custom_seed is None:
            save_path = os.path.join(self.folder, f"{self.current_experiment}_{self.num_branches}_results.pickle")
            if os.path.exists(save_path):
                print(
                    "[!] Experiment {} with {} branches is already done! Not loading data".format(
                        self.current_experiment, self.num_branches
                    )
                )
                return

        self.send_params_update()

    def execute_experiment(self):
        save_params_to = None
        if self.sim:
            if self.custom_seed is not None:
                print("Will not run data collection on custom tree!")
                return

            bag_path = os.path.join(self.folder, f"{self.current_experiment}_{self.num_branches}_data")
            if os.path.exists(bag_path):
                shutil.rmtree(bag_path)

        else:
            branch_data_path = os.path.join(self.folder, "real_data", str(self.branch_id))
            os.makedirs(branch_data_path, exist_ok=True)
            exp_id = len([x for x in os.listdir(branch_data_path) if os.path.isdir(os.path.join(branch_data_path, x))])
            final_results_dir = os.path.join(branch_data_path, "{:03d}".format(exp_id))
            save_params_to = final_results_dir
            os.makedirs(final_results_dir, exist_ok=True)

            bag_path = os.path.join(final_results_dir, "bag_data")
            print("Recording experiment results to:\n{}".format(final_results_dir))

        topics_to_record = [
            "/camera/color/camera_info",
<<<<<<< HEAD
            self.camera_topic_name.get_parameter_value().string_value,
=======
            "/camera/color/image_rect_raw",
>>>>>>> 98b68169
            "/tree_model",
            "/curve_3d_rviz_array",
            "/controller_diagnostic",
            "/image_mask",
            "/joint_states",
            "/model_diagnostic",
            "/point_tracking_response_pc",
            "/tf",
            "/tf_static",
            "/camera_pose",
        ]

        cmd = "ros2 bag record -o {} {}".format(bag_path, " ".join(topics_to_record))
        self.bag_recording_proc = sp.Popen(shlex.split(cmd), stdout=sp.PIPE, shell=False)

        param_set = self.send_params_update(save_params_to or "")
        if save_params_to is not None:
            with open(os.path.join(save_params_to, "config.yaml"), "w") as fh:
                yaml.safe_dump(param_set, fh)

        if self.sim:
            print("Running experiment {}".format(self.current_experiment))
        else:
            print("Running experiment on real arm...")

        self.state_announce_pub.publish(States(state=States.LEADER_SCAN))

    def end_experiment(self):
        if self.bag_recording_proc is not None:
            self.bag_recording_proc.terminate()
            self.bag_recording_proc = None

    def level_pose(self):
        tf = self.lookup_transform("base_link", "tool0", sync=False, as_matrix=True)
        x = tf[:3, 0]
        z = tf[:3, 2].copy()
        z[2] = 0
        z = z / np.linalg.norm(z)
        y = np.cross(z, x)
        y = y / np.linalg.norm(y)
        x = np.cross(y, z)

        new_tf = tf.copy()
        new_tf[:3, :3] = np.array([x, y, z]).T
        #
        # import pdb
        # pdb.set_trace()

        self.move_to(pose=np.linalg.inv(tf) @ new_tf)

    def move_home(self):
        self.move_to(joints=self.home_joints)

    def move_to(self, pose=None, joints=None):
        if not (pose is None) ^ (joints is None):
            if pose is not None:
                raise ValueError("Please fill in only a pose or a joints value, not both")
            else:
                raise ValueError("Please specify a pose or joints value to move to")

        if joints is not None:
            joint_names = [
                "shoulder_pan_joint",
                "shoulder_lift_joint",
                "elbow_joint",
                "wrist_1_joint",
                "wrist_2_joint",
                "wrist_3_joint",
            ]

            if isinstance(joints, JointState):
                joints = joints.position

            if not len(joints):
                joints = self.home_joints

            joint_constraints = [JointConstraint(joint_name=n, position=p) for n, p in zip(joint_names, joints)]
            kwargs = {"joint_constraints": joint_constraints}

        else:
<<<<<<< HEAD

=======
>>>>>>> 98b68169
            pos = pose[:3, 3]
            quat = Rotation.from_matrix(pose[:3, :3]).as_quat()

            # TODO: This doesn't work - why not?
            kwargs = {
                "position_constraints": [
                    PositionConstraint(link_name="tool0", target_point_offset=Vector3(x=pos[0], y=pos[1], z=pos[2]))
                ],
                "orientation_constraints": [
                    OrientationConstraint(
                        link_name="tool0", orientation=Quaternion(x=quat[0], y=quat[1], z=quat[2], w=quat[3])
                    ),
                ],
            }

        goal_msg = MoveGroup.Goal()
        goal_msg.request = MotionPlanRequest(
            group_name="ur_manipulator",
            goal_constraints=[Constraints(**kwargs)],
            allowed_planning_time=5.0,
        )
        goal_msg.planning_options = PlanningOptions(plan_only=False)

        self.moveit_planning_client.wait_for_server()
        future = self.moveit_planning_client.send_goal_async(goal_msg)
        future.add_done_callback(self.goal_complete)

    def handle_state_transition(self, msg: StateTransition):
        if msg.state_end == States.IDLE:
            self.end_experiment()

    def goal_complete(self, future):
        rez = future.result()
        if not rez.accepted:
            print("Planning failed!")
            return
        else:
            print("Plan succeeded!")

    def handle_camera_pose(self, pose: PoseStamped):
        tl = pose.pose.position
        xyz = np.array([tl.x, tl.y, tl.z])
        stamp = pose.header.stamp
        stamp_sec = stamp.sec + stamp.nanosec * 1e-9
        with self.lock:
            self.camera_poses.append(xyz)
            self.camera_ts.append(stamp_sec)

    def report_velocity(self):
        with self.lock:
            if self.camera_poses:
                pos = np.array(self.camera_poses)
                dist = np.linalg.norm(pos[1:] - pos[:-1], axis=1).sum()
                elapsed = self.camera_ts[-1] - self.camera_ts[0]
                vel = dist / elapsed
                print("Nominal velocity: {:.3f} m/s".format(vel))

            self.camera_poses = []
            self.camera_ts = []


if __name__ == "__main__":
<<<<<<< HEAD

=======
>>>>>>> 98b68169
    mode = sys.argv[1]
    sim = False
    if mode == "sim":
        home_joints = [0.0, -1.9936, -2.4379, 1.2682, 1.56252, 0.0]
        sim = True
    elif mode == "ur5e":
        home_joints = [3.8675 - np.pi, -2.0459, -2.04105, 0.9304, 1.64812, 0.0]
    else:
        raise ValueError("Unsupported value {}".format(mode))

    output_dir = os.path.join(os.path.expanduser("~"), "data", "model_the_leader")

    rclpy.init()

    node = ExperimentManagementNode(output_dir, home_joints, sim=sim)
    rclpy.get_default_context().on_shutdown(node.end_experiment)

    if len(sys.argv) >= 3 and int(sys.argv[2]):
        node.move_home()

    rclpy.spin(node)<|MERGE_RESOLUTION|>--- conflicted
+++ resolved
@@ -187,10 +187,6 @@
             return
 
     def send_params_update(self, folder=""):
-<<<<<<< HEAD
-
-=======
->>>>>>> 98b68169
         len_params = len(self.param_sets["pan_frequency"])
         num_branches = self.num_branches
 
@@ -306,11 +302,7 @@
 
         topics_to_record = [
             "/camera/color/camera_info",
-<<<<<<< HEAD
             self.camera_topic_name.get_parameter_value().string_value,
-=======
-            "/camera/color/image_rect_raw",
->>>>>>> 98b68169
             "/tree_model",
             "/curve_3d_rviz_array",
             "/controller_diagnostic",
@@ -391,10 +383,6 @@
             kwargs = {"joint_constraints": joint_constraints}
 
         else:
-<<<<<<< HEAD
-
-=======
->>>>>>> 98b68169
             pos = pose[:3, 3]
             quat = Rotation.from_matrix(pose[:3, :3]).as_quat()
 
@@ -457,10 +445,6 @@
 
 
 if __name__ == "__main__":
-<<<<<<< HEAD
-
-=======
->>>>>>> 98b68169
     mode = sys.argv[1]
     sim = False
     if mode == "sim":
