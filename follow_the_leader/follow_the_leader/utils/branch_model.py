#!/usr/bin/env python3
import numpy as np
from follow_the_leader.utils.ros_utils import TFNode
from collections import defaultdict
import cv2


class PointHistory:
    def __init__(self, max_error=4.0):
        self.points = []
        self.errors = []
        self.radii = []
        self.max_error = max_error
        self.base_tf = None
        self.base_tf_inv = None
        return

    def add_point(self, point, error, tf, radius):
        self.errors.append(error)
        self.radii.append(radius)
        if self.base_tf_inv is None:
            self.base_tf = tf
            self.base_tf_inv = np.linalg.inv(tf)
            self.points.append(point)
        else:
            self.points.append(TFNode.mul_homog(self.base_tf_inv @ tf, point))
        return

    def as_point(self, inv_tf):
        errors = np.array(self.errors)
        idx = errors < self.max_error
        if np.any(idx):
            pts = np.array(self.points)[idx]
            errs = errors[idx]
            weights = 1 - np.array(errs) / self.max_error
            weights /= weights.sum()
            pt = (pts.T * weights).sum(axis=1)
            return TFNode.mul_homog(inv_tf @ self.base_tf, pt)

        return None

    @property
    def radius(self):
        if not self.radii:
            return None

        errors = np.array(self.errors)
        idx = errors < self.max_error
        if np.any(idx):
            try:
                radii = np.array(self.radii)[idx]
            except IndexError:
                import pdb

                pdb.set_trace()
            errs = errors[idx]
            weights = 1 - np.array(errs) / self.max_error
            weights /= weights.sum()

            return radii.dot(weights)
<<<<<<< HEAD
=======
        return
>>>>>>> 98b68169

    def clear(self):
        self.points = []
        self.errors = []
        self.radii = []
        self.base_tf = None
        self.base_tf_inv = None
        return


class BranchModel:
    def __init__(self, n=0, cam=None):
        self.model = [PointHistory() for _ in range(n)]
        self.inv_tf = None
        self.cam = cam
        self.trust = {}
        self.redo_render = True
        self._render = None
        return

    def set_inv_tf(self, inv_tf):
        # inv_tf is a 4x4 transform matrix that relates the position of the base with respect to the camera (T_cam_base)
        self.inv_tf = inv_tf
        self.redo_render = True
        return

    def set_camera(self, cam):
        self.cam = cam
        self.redo_render = True
        return

    def retrieve_points(self, inv_tf=None, filter_none=False):
        if inv_tf is None:
            inv_tf = self.inv_tf

        all_pts = [pt.as_point(inv_tf) for pt in self.model]
        if filter_none:
            all_pts = np.array([pt for i, pt in enumerate(all_pts) if pt is not None]).reshape(-1, 3)

        return all_pts

    def point(self, i):
        return self.model[i].as_point(self.inv_tf)

    def update_point(self, tf, i, pt, err, radius):
        self.redo_render = True
        self.model[i].add_point(pt, err, tf, radius)
        return

    @property
    def branch_mask(self):
        if self.redo_render:
            pts = self.retrieve_points(filter_none=True)
            radii = [pt.radius for pt in self.model]
            radii = np.array([r for r in radii if r is not None])

            pxs = self.cam.project3dToPixel(pts)
            px_radii = self.cam.getDeltaU(radii, pts[:, 2])

            self._render = self.render_mask(self.cam.width, self.cam.height, pxs, px_radii)
            self.redo_render = False

        return self._render

    @staticmethod
    def render_mask(w, h, pxs, px_radii):
        mask = np.zeros((h, w), dtype=np.uint8)

        for i in range(len(pxs) - 1):
            px_0 = pxs[i].astype(int)
            px_1 = pxs[i + 1].astype(int)
            radius = (px_radii[i] + px_radii[i + 1]) / 2
            thickness = max(int(radius * 2), 1)
            mask = cv2.line(mask, px_0, px_1, color=255, thickness=thickness)

        return mask > 128

    def update_trust(self, idx, val):
        if idx not in self.trust:
            self.trust[idx] = 0
        self.trust[idx] += val
        return

    def get_average_trust(self):
        vals = list(self.trust.values())
        if not vals:
            return None
        return np.mean(vals)

    def clear(self, idxs=None):
        if idxs is None:
            self.model = []
            self.trust = {}
        else:
            for idx in idxs:
                self.model[idx].clear()
                if idx in self.trust:
                    del self.trust[idx]
        return

    def extend_by(self, n):
        for _ in range(n):
            self.model.append(PointHistory())
        return

    def chop_at(self, i):
<<<<<<< HEAD

=======
>>>>>>> 98b68169
        for idx in range(i + 1, len(self.model)):
            if idx in self.trust:
                del self.trust[idx]
        self.model = self.model[: i + 1]
        self.redo_render = True
        return

    def __bool__(self):
        return bool(self.model)

    def __len__(self):
        return len(self.model)

    def __getitem__(self, item):
        return self.model[item]<|MERGE_RESOLUTION|>--- conflicted
+++ resolved
@@ -58,10 +58,7 @@
             weights /= weights.sum()
 
             return radii.dot(weights)
-<<<<<<< HEAD
-=======
         return
->>>>>>> 98b68169
 
     def clear(self):
         self.points = []
@@ -168,10 +165,6 @@
         return
 
     def chop_at(self, i):
-<<<<<<< HEAD
-
-=======
->>>>>>> 98b68169
         for idx in range(i + 1, len(self.model)):
             if idx in self.trust:
                 del self.trust[idx]
