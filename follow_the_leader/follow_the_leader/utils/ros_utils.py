--- conflicted
+++ resolved
@@ -62,15 +62,9 @@
                 self._params[param] = val
 
         self._param_sub = self.create_subscription(ParameterEvent, "/parameter_events", self._param_callback, 1)
-<<<<<<< HEAD
-
-    def _param_callback(self, msg: ParameterEvent):
-
-=======
         return
 
     def _param_callback(self, msg: ParameterEvent):
->>>>>>> 98b68169
         if msg.node.lstrip("/") == self.get_name():
             for change in msg.changed_parameters:
                 name = change.name
