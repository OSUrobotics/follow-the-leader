#!/usr/bin/env python3
import rclpy
from rclpy.executors import MultiThreadedExecutor
from rclpy.callback_groups import ReentrantCallbackGroup, MutuallyExclusiveCallbackGroup

from geometry_msgs.msg import (
    TwistStamped,
    Vector3,
    Vector3Stamped,
    Transform,
    TransformStamped,
    Point,
    Pose,
    PoseStamped,
    Quaternion,
)
import numpy as np
from follow_the_leader.curve_fitting import BezierBasedDetection, Bezier
from follow_the_leader_msgs.msg import StateTransition
import cv2
from cv_bridge import CvBridge

bridge = CvBridge()

from std_msgs.msg import Empty, ColorRGBA
from follow_the_leader.utils.ros_utils import TFNode, process_list_as_dict
from tf2_geometry_msgs import do_transform_vector3, do_transform_point
from std_srvs.srv import Trigger
from visualization_msgs.msg import Marker, MarkerArray
from follow_the_leader_msgs.msg import TreeModel, States, ControllerParams
from threading import Lock
from scipy.spatial.transform import Rotation


class FollowTheLeaderController_3D_ROS(TFNode):
    """
    This node handles taking in the 3D curve models (simply a list of 3D points)
    and outputting a velocity for the end-effector that moves up the branch while centering the camera.
    """

    def __init__(self):
        super().__init__("ftl_controller_3d", cam_info_topic="/camera/color/camera_info")
        # Config

        self.base_frame = self.declare_parameter("base_frame", "base_link")
        self.tool_frame = self.declare_parameter("tool_frame", "tool0")
        self.min_height = self.declare_parameter("min_height", 0.325)
        self.max_height = self.declare_parameter("max_height", 0.75)
        self.ee_speed = self.declare_parameter("ee_speed", 0.60)
        self.k_centering = self.declare_parameter("k_centering", 1.0)
        self.k_z = self.declare_parameter("k_z", 1.0)
        self.z_desired = self.declare_parameter("z_desired", 0.20)
        self.pan_magnitude_deg = self.declare_parameter("pan_magnitude_deg", 15.0)
        self.pan_frequency = self.declare_parameter("pan_frequency", 1.5)
        self.rotation_speed = self.declare_parameter("rotation_speed", 0.25)

        # State variables
        self.active = False
        self.up = False
        self.init_tf = None
        self.default_action = None
        self.branch_idxs = []
        self.last_curve_pts = None
        self.paused = False
        self.arm_is_rotating = False
        self.rotation_stage = 0
        self.pan_reference = None
        self.to_publish = None
        self.params = {
            "pan_frequency": self.pan_frequency.value,
            "pan_magnitude_deg": self.pan_magnitude_deg.value,
            "z_desired": self.z_desired.value,
            "ee_speed": self.ee_speed.value,
        }

        # ROS2 setup
        self.service_handler_group = ReentrantCallbackGroup()
        self.curve_subscriber_group = ReentrantCallbackGroup()
        self.timer_group = MutuallyExclusiveCallbackGroup()

        self.curve_sub = self.create_subscription(
            TreeModel, "/tree_model", self.process_curve, 1, callback_group=self.curve_subscriber_group
        )
        self.pose_pub = self.create_publisher(PoseStamped, "/camera_pose", 1)
        self.pub = self.create_publisher(TwistStamped, "/servo_node/delta_twist_cmds", 10)
        self.state_announce_pub = self.create_publisher(States, "state_announcement", 1)
        self.params_sub = self.create_subscription(
            ControllerParams,
            "/controller_params",
            self.handle_params_update,
            1,
            callback_group=self.service_handler_group,
        )
        self.transition_sub = self.create_subscription(
            StateTransition,
            "state_transition",
            self.handle_state_transition,
            1,
            callback_group=self.service_handler_group,
        )
        self.diagnostic_pub = self.create_publisher(MarkerArray, "controller_diagnostic", 1)
        self.lock = Lock()
        self.timer = self.create_timer(0.01, self.compute_new_twist)
        self.pub_timer = self.create_timer(
            1 / 200, self.publish_twist_callback, callback_group=self.service_handler_group
        )
        self.reset()

        print("Done loading")
<<<<<<< HEAD
=======
        return
>>>>>>> 98b68169

    def handle_params_update(self, msg: ControllerParams):
        for key in self.params:
            self.params[key] = getattr(msg, key)
<<<<<<< HEAD
=======
        return
>>>>>>> 98b68169

    def handle_state_transition(self, msg: StateTransition):
        action = process_list_as_dict(msg.actions, "node", "action").get(self.get_name())
        if not action:
            return

        if action == "activate":
            if not self.active:
                self.start()
        elif action == "reset":
            if self.active:
                self.stop()
        elif action == "pause":
            if self.active:
                self.pause()
        elif action == "resume":
            if self.active:
                self.resume()

        else:
            raise ValueError("Unknown action {} for node {}".format(action, self.get_name()))
<<<<<<< HEAD
=======
        return
>>>>>>> 98b68169

    def reset(self):
        with self.lock:
            self.active = False
            self.default_action = None
            self.up = False
            self.init_tf = None
            self.branch_idxs = []
            self.last_curve_pts = None
            self.paused = False
            self.rotation_stage = 0
            self.arm_is_rotating = False
            self.pan_reference = None
            self.to_publish = None
        return

    def start(self):
        # Initialize movement based on the current location of the arm
        pos = self.lookup_transform(self.base_frame.value, self.tool_frame.value, sync=False, as_matrix=True)[:3, 3]
        z = pos[2]
        lower_dist = z - self.min_height.value
        upper_dist = self.max_height.value - z

        tf = self.lookup_transform(self.base_frame.value, self.camera.tf_frame, sync=False, as_matrix=True)
        self.up = upper_dist > lower_dist
        self.init_tf = tf
        self.pan_reference = None
        self.default_action = np.array([0, -1, 0]) if self.up else np.array([0, 1, 0])

        self.active = True
        self.paused = False
        print("Servoing started!")
<<<<<<< HEAD
=======
        return
>>>>>>> 98b68169

    def stop(self):
        if self.active:
            self.reset()
            self.state_announce_pub.publish(States(state=States.IDLE))
            msg = "Servoing stopped!"
            print(msg)
<<<<<<< HEAD

    def pause(self):
        self.paused = True
=======
        return

    def pause(self):
        self.paused = True
        return
>>>>>>> 98b68169

    def resume(self):
        self.paused = False
        return

    def process_curve(self, msg: TreeModel):
        if not self.active:
            return

        if msg.header.frame_id != self.camera.tf_frame:
            print("Warning! The frame IDs of the 3D curve and camera did not match")
            return

        stamp = msg.header.stamp
        tf = self.lookup_transform(self.base_frame.value, msg.header.frame_id, time=stamp, as_matrix=True)
        curve_pts = np.array([[p.x, p.y, p.z] for p in msg.points])
        ids = msg.ids

        assert len(curve_pts) == len(ids)

        self.branch_idxs = []
        current_id = -1
        for i, id in enumerate(ids):
            if id != current_id:
                current_id = id
                self.branch_idxs.append([])
            self.branch_idxs[-1].append(i)

        if not curve_pts.size:
            return

        curve_pts_base = self.mul_homog(tf, curve_pts)
        self.last_curve_pts = curve_pts_base

        if self.pan_reference is None:
            self.pan_reference = tf[:3, 3]
<<<<<<< HEAD
=======
        return
>>>>>>> 98b68169

    def publish_twist_callback(self):
        if self.to_publish is None:
            return

        twist_tool = self.to_publish

        cmd = TwistStamped()
        cmd.header.frame_id = self.tool_frame.value
        cmd.header.stamp = self.get_clock().now().to_msg()
        cmd.twist.linear = Vector3(x=twist_tool[3], y=twist_tool[4], z=twist_tool[5])
        cmd.twist.angular = Vector3(x=twist_tool[0], y=twist_tool[1], z=twist_tool[2])

        self.pub.publish(cmd)
<<<<<<< HEAD
=======
        return
>>>>>>> 98b68169

    def compute_new_twist(self):
        """
        This is the function that gets repeatedly called to output velocity commands.
        The idea is to check if we should stop scanning, and if not, determine the appropriate
        velocity to output.

        There are two "modes" the robot can be in: Either it is attempting to move up the branch,
        or it is attempting to pivot around the current branch target.
        """

        if self.paused or not self.active:
            return

        if not self.camera.tf_frame:
            print("No camera frame has been received!")
            return

        # Check for termination

        pos = self.lookup_transform(self.base_frame.value, self.tool_frame.value, sync=False, as_matrix=True)[:3, 3]
        if (self.up and pos[2] >= self.max_height.value) or (not self.up and pos[2] <= self.min_height.value):
            self.stop()
            return

        current_stamp = self.get_clock().now().to_msg()
        current_tf = self.lookup_transform(
            self.base_frame.value, self.camera.tf_frame, time=current_stamp, as_matrix=True
        )

        pose = PoseStamped()
        pose.header.frame_id = self.base_frame.value
        pose.header.stamp = current_stamp
        tl = current_tf[:3, 3]
        quat = Rotation.from_matrix(current_tf[:3, :3]).as_quat()
        pose.pose.position = Point(x=tl[0], y=tl[1], z=tl[2])
        pose.pose.orientation = Quaternion(x=quat[0], y=quat[1], z=quat[2], w=quat[3])
        self.pose_pub.publish(pose)

        with self.lock:
            if self.paused or not self.active:
                return

            self.update_pan_target(current_tf)

            if not self.arm_is_rotating:
                # Scanning up the branch
                # Grab the latest curve model and use it to output a control velocity for the robot
                vel, angular_vel = self.get_vel_from_curve(current_tf)
            else:
                # Rotating the camera around the lookat target
                # Move the camera towards the desired target
                vel, angular_vel = self.get_panning_vel(current_tf)

        if vel is None:
            self.stop()
            return

        tool_tf = self.lookup_transform(self.tool_frame.value, self.camera.tf_frame, time=current_stamp, as_matrix=True)
        twist = np.concatenate([angular_vel, vel])
        twist_tool = adjunct(tool_tf) @ twist

        self.to_publish = twist_tool
        self.publish_markers(current_stamp)
        return

    def update_pan_target(self, tf):
<<<<<<< HEAD

=======
>>>>>>> 98b68169
        if self.pan_reference is None:  # Model has not yet been initialized, keep moving up
            return

        # Scanning upwards - Check if we've moved far enough to start panning
        if not self.arm_is_rotating:
            vertical_move = abs(self.pan_reference[2] - tf[2, 3])
            if vertical_move > self.mode_switch_dist:
                theta = self.get_rotation_target(tf)
                print("Rotation target: {:.1f} degrees".format(np.degrees(theta)))
                z = self.params["z_desired"]
                init_frame_offset_vector = np.array([z * np.sin(theta), 0, -z * np.cos(theta)])
                base_offset_vector = self.init_tf[:3, :3] @ init_frame_offset_vector
                base_target = self.mul_homog(tf, [0, 0, z])

                self.arm_is_rotating = True
                self.pan_reference = (base_target + base_offset_vector, base_target)

        else:
            # Arm is currently rotating - Check to make sure if it has moved beyond the desired target position

            cam_target = self.pan_reference[0]
            cam_frame_ref = self.mul_homog(np.linalg.inv(tf), cam_target)
            move_dir = 1 if self.rotation_stage in {0, 1} else -1
            if np.sign(cam_frame_ref[0]) != move_dir:
                self.arm_is_rotating = False
                self.pan_reference = tf[:3, 3]
<<<<<<< HEAD

    def get_rotation_target(self, tf_base_cam):

=======
        return

    def get_rotation_target(self, tf_base_cam):
>>>>>>> 98b68169
        theta_mag = np.radians(self.params["pan_magnitude_deg"])

        # Rotation movement starts at center, goes to right, goes to center, goes to left
        self.rotation_stage = (self.rotation_stage + 1) % 4
        target_angle = 0.0
        target_interval = [-theta_mag / 2, theta_mag / 2]  # The range of angles the robot arm can assume

        if self.rotation_stage == 1:
            target_angle = theta_mag
            target_interval = [0, theta_mag]
        elif self.rotation_stage == 3:
            target_angle = -theta_mag
            target_interval = [-theta_mag, 0]

        # Check to see if there are any side branches that are sticking out towards the camera
        # Angles are defined in the -z/x plane
        if not self.branch_idxs[1:]:
            return target_angle

        tf_cam_base = np.linalg.inv(tf_base_cam)
        curve_pts_optical = self.mul_homog(tf_cam_base, self.last_curve_pts)

        branch_angles = []

        print("Num side branches: {}".format(len(self.branch_idxs) - 1))
        for branch_idx in self.branch_idxs[1:]:
            branch_pts_optical = curve_pts_optical[branch_idx]
            px_start = self.camera.project3dToPixel(branch_pts_optical[0])
            px_end = self.camera.project3dToPixel(branch_pts_optical[-1])

            for px in [px_start, px_end]:
                if 0 <= px[0] <= self.camera.width and 0 <= px[1] <= self.camera.height:
                    break
            else:
                # Both branch points are out of frame
                continue

            branch_pts_base = self.last_curve_pts[branch_idx]
            branch_vec_base = branch_pts_base[0] - branch_pts_base[-1]
            branch_vec_base = branch_vec_base / np.linalg.norm(branch_vec_base)

            branch_vec = self.init_tf[:3, :3].T @ branch_vec_base  # In the frame of the initial transform
            theta = np.arctan2(branch_vec[0], -branch_vec[2])

            if target_angle - theta_mag / 2 <= theta <= target_angle + theta_mag:
                branch_angles.append(theta)

        if not branch_angles:
            return target_angle

        # If there are branches that may stick out towards the camera,
        # Find the angle for the camera that maximizes the viewing angle to any branch

        # Candidates for target angles - the interval endpoints or the midpoints in between branches
        branch_angles = np.array(sorted(branch_angles))
        candidate_angles = [target_interval[0], target_interval[1]]
        for angle_start, angle_end in zip(branch_angles[:-1], branch_angles[1:]):
            candidate_angles.append((angle_start + angle_end) / 2)

        best_angle_dist = None
        best_angle = None
        for angle in candidate_angles:
            angle_dist = np.min(np.abs(branch_angles - angle))
            if best_angle_dist is None or angle_dist > best_angle_dist:
                best_angle_dist = angle_dist
                best_angle = angle

        return best_angle

    """
    CURVE ANALYZING METHODS
    """

    def get_vel_from_curve(self, tf):
        """
        Uses the current model of the leader plus the current transform to obtain a velocity vector for moving.
        """

        if self.last_curve_pts is None or len(self.last_curve_pts) < 2:
            return self.default_action * self.params["ee_speed"] / np.linalg.norm(self.default_action), np.zeros(3)

        target_pt, target_px, target_t, curve = self.get_targets_from_curve(np.linalg.inv(tf))
        grad = curve.tangent(target_t)

        # Computes velocity vector based on 3D curve gradient, pixel difference, and desired distance difference
        cx = self.camera.width / 2
        x_diff = np.array([(target_px[0] - cx) / (self.camera.width / 2), 0, 0])
        grad = grad / np.linalg.norm(grad) * self.params["ee_speed"]
        z_diff = np.array([0, 0, target_pt[2] - self.params["z_desired"]])
        linear_vel = grad + x_diff * self.k_centering.value + z_diff * self.k_z.value
        linear_vel = linear_vel / np.linalg.norm(linear_vel) * self.params["ee_speed"]

        # No rotation during scanning
        angular_vel = np.zeros(3)
        return linear_vel, angular_vel

    def get_curve_3d(self, pts_3d):
        """
        Assumes all the points have already been transformed into the camera frame.
        """
        assert len(pts_3d) > 1

        curve_start_idx = None
        curve_end_idx = None

        for idx, pt in enumerate(pts_3d):
            px = self.camera.project3dToPixel(pt)
            if 0 <= px[0] < self.camera.width and 0 <= px[1] < self.camera.height:
                if curve_start_idx is None:
                    curve_start_idx = max(idx - 1, 0)
                curve_end_idx = min(idx + 1, len(pts_3d) - 1)
            else:
                if curve_end_idx:
                    break
        if curve_start_idx is None:
            # No pixels were in the image - Just take the first and last pixels
            curve_start_idx = 0
            curve_end_idx = len(pts_3d) - 1

        pts_to_fit = pts_3d[curve_start_idx : curve_end_idx + 1]
        return Bezier.fit(pts_to_fit, degree=min(3, len(pts_to_fit) - 1))

    def get_targets_from_curve(self, cam_base_tf_mat, samples=100):
        """
        Determines which 3D point in the current model is closest to the vertical center of the camera frame.
        Returns the point, pixel, curve t-value, and curve associated with the vertical center.
        """

        if self.last_curve_pts is None or len(self.last_curve_pts) < 2:
            return None

        curve_pts_optical = self.mul_homog(cam_base_tf_mat, self.last_curve_pts[self.branch_idxs[0]])
        curve_3d = self.get_curve_3d(curve_pts_optical)

        ts = np.linspace(0, 1, num=samples + 1)
        pts = curve_3d(ts)
        pxs = self.camera.project3dToPixel(pts)
        cy = self.camera.height / 2
        idx_c = np.argmin(np.abs(pxs[:, 1] - cy))
        return pts[idx_c], pxs[idx_c], ts[idx_c], curve_3d

    def get_panning_vel(self, tf):
        inv_tf = np.linalg.inv(tf)  # base, current cam
        cam_target, lookat_target = self.pan_reference
        cam_target_cam, lookat_target_cam = self.mul_homog(inv_tf, [cam_target, lookat_target])
        linear_vel = cam_target_cam / np.linalg.norm(cam_target_cam) * self.rotation_speed.value
        angular_vel = self.compute_lookat_rotation(lookat_target_cam, linear_vel, k_adjust=0.5)
        return linear_vel, angular_vel

    @staticmethod
    def compute_lookat_rotation(target, vel, k_adjust=0.0):
        """
        Given a target in the frame of the camera and the desired velocity of the same camera frame,
        computes a rotational speed around the y-axis that will keep the camera looking at the desired target.
        """

        dx, _, dz = target
        vx, _, vz = vel

        # Correction term if the camera is not looking right at the target already
        err = np.pi / 2 - np.arctan2(dz, dx)
        correction = k_adjust * err

        # Derivative of theta with respect to the linear velocity commanded
        d_theta = -(dz * vx - dx * vz) / (dx**2 + dz**2)

        return np.array([0, d_theta + correction, 0])

    """
    UTILITIES
    """

    @property
    def mode_switch_dist(self):
        return self.camera.getDeltaY(self.camera.height, self.params["z_desired"]) / (self.params["pan_frequency"] * 2)

    def publish_markers(self, stamp=None):
        if stamp is None:
            stamp = self.get_clock().now().to_msg()

        markers = MarkerArray()
        lookat_marker = Marker()
        lookat_marker.ns = self.get_name()
        lookat_marker.id = 1
        lookat_marker.type = Marker.LINE_LIST
        lookat_marker.header.frame_id = self.camera.tf_frame
        lookat_marker.header.stamp = stamp
        lookat_marker.points = [
            Point(x=0.0, y=0.0, z=0.0),
            Point(x=0.0, y=0.0, z=self.params["z_desired"]),
        ]
        lookat_marker.scale.x = 0.02
        lookat_marker.color = ColorRGBA(r=0.0, g=0.0, b=1.0, a=1.0)
        markers.markers.append(lookat_marker)
        self.diagnostic_pub.publish(markers)
        return


def convert_tf_to_pose(tf: TransformStamped):
    pose = PoseStamped()
    pose.header = tf.header
    tl = tf.transform.translation
    pose.pose.position = Point(x=tl.x, y=tl.y, z=tl.z)
    pose.pose.orientation = tf.transform.rotation

    return pose


def adjunct(T):
    R = T[:3, :3]
    p = T[:3, 3]
    final = np.zeros((6, 6))
    final[:3, :3] = R
    final[3:6, 3:6] = R
    final[3:6, :3] = skew_sym(p) @ R

    return final


def skew_sym(x):
    if len(x) != 3:
        raise ValueError("Skew symmetric representation is only valid on a vector of length 3")
    return np.array([[0, -x[2], x[1]], [x[2], 0, -x[0]], [-x[1], x[0], 0]])


def main(args=None):
    rclpy.init(args=args)
    executor = MultiThreadedExecutor()
    ctrl = FollowTheLeaderController_3D_ROS()
    rclpy.spin(ctrl, executor)
    return


if __name__ == "__main__":
    main()<|MERGE_RESOLUTION|>--- conflicted
+++ resolved
@@ -107,18 +107,12 @@
         self.reset()
 
         print("Done loading")
-<<<<<<< HEAD
-=======
-        return
->>>>>>> 98b68169
+        return
 
     def handle_params_update(self, msg: ControllerParams):
         for key in self.params:
             self.params[key] = getattr(msg, key)
-<<<<<<< HEAD
-=======
-        return
->>>>>>> 98b68169
+        return
 
     def handle_state_transition(self, msg: StateTransition):
         action = process_list_as_dict(msg.actions, "node", "action").get(self.get_name())
@@ -140,10 +134,7 @@
 
         else:
             raise ValueError("Unknown action {} for node {}".format(action, self.get_name()))
-<<<<<<< HEAD
-=======
-        return
->>>>>>> 98b68169
+        return
 
     def reset(self):
         with self.lock:
@@ -176,10 +167,7 @@
         self.active = True
         self.paused = False
         print("Servoing started!")
-<<<<<<< HEAD
-=======
-        return
->>>>>>> 98b68169
+        return
 
     def stop(self):
         if self.active:
@@ -187,17 +175,11 @@
             self.state_announce_pub.publish(States(state=States.IDLE))
             msg = "Servoing stopped!"
             print(msg)
-<<<<<<< HEAD
+        return
 
     def pause(self):
         self.paused = True
-=======
-        return
-
-    def pause(self):
-        self.paused = True
-        return
->>>>>>> 98b68169
+        return
 
     def resume(self):
         self.paused = False
@@ -234,10 +216,7 @@
 
         if self.pan_reference is None:
             self.pan_reference = tf[:3, 3]
-<<<<<<< HEAD
-=======
-        return
->>>>>>> 98b68169
+        return
 
     def publish_twist_callback(self):
         if self.to_publish is None:
@@ -252,10 +231,7 @@
         cmd.twist.angular = Vector3(x=twist_tool[0], y=twist_tool[1], z=twist_tool[2])
 
         self.pub.publish(cmd)
-<<<<<<< HEAD
-=======
-        return
->>>>>>> 98b68169
+        return
 
     def compute_new_twist(self):
         """
@@ -323,10 +299,6 @@
         return
 
     def update_pan_target(self, tf):
-<<<<<<< HEAD
-
-=======
->>>>>>> 98b68169
         if self.pan_reference is None:  # Model has not yet been initialized, keep moving up
             return
 
@@ -353,15 +325,9 @@
             if np.sign(cam_frame_ref[0]) != move_dir:
                 self.arm_is_rotating = False
                 self.pan_reference = tf[:3, 3]
-<<<<<<< HEAD
+        return
 
     def get_rotation_target(self, tf_base_cam):
-
-=======
-        return
-
-    def get_rotation_target(self, tf_base_cam):
->>>>>>> 98b68169
         theta_mag = np.radians(self.params["pan_magnitude_deg"])
 
         # Rotation movement starts at center, goes to right, goes to center, goes to left
