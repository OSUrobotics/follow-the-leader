#!/usr/bin/env python3
import os.path

import rclpy
from tf2_geometry_msgs import do_transform_vector3
import numpy as np
from std_msgs.msg import Header
from sensor_msgs.msg import JointState
from geometry_msgs.msg import Point, TwistStamped, Vector3, Vector3Stamped
from cv_bridge import CvBridge
from follow_the_leader_msgs.msg import (
    Point2D,
    TrackedPointGroup,
    TrackedPointRequest,
    Tracked3DPointGroup,
    Tracked3DPointResponse,
    VisualServoingRequest,
    States,
    StateTransition,
)
from std_srvs.srv import Trigger
from rclpy.executors import MultiThreadedExecutor
from rclpy.callback_groups import ReentrantCallbackGroup
from follow_the_leader.utils.ros_utils import TFNode, process_list_as_dict, call_service_synced
from rclpy.action import ActionClient
from moveit_msgs.action import ExecuteTrajectory
from moveit_msgs.msg import RobotTrajectory
from trajectory_msgs.msg import JointTrajectory, JointTrajectoryPoint
from rclpy.duration import Duration

bridge = CvBridge()


class VisualServoingNode(TFNode):
    def __init__(self):
        super().__init__("visual_servoing_node", cam_info_topic="/camera/color/camera_info")

        # Point tracking params
        self.fwd_speed = self.declare_parameter("forward_speed", 0.15)
        self.max_speed = self.declare_parameter("max_speed", 0.20)
        self.k_img = self.declare_parameter("k_img", 1.0)
        self.max_reproj_ignore_threshold = self.declare_parameter("reprojection_error_ignore", 4.0)
        self.stop_dist = self.declare_parameter("stop_dist", 0.15)
        self.base_frame = self.declare_parameter("base_frame", "base_link")
        self.tool_frame = self.declare_parameter("tool_frame", "tool0")
        self.target_frame = self.declare_parameter("target_frame", "")
        self.no_3d_est_scale = self.declare_parameter("no_3d_est_scale", 0.2)
        self.servo_joint_state_dist = self.declare_parameter("servo_joint_state_dist", 0.005)

        # Point tracking state variables
        self.active = False
        self.image_target = None
        self.current_px_estimate = None
        self.current_3d_estimate = None
        self.servo_joint_states = []
        self.last_joint_msg = None
        self.last_tool_pos = None
        self.return_state = States.IDLE

        # ROS2 utils

        self.cb_group = ReentrantCallbackGroup()
        self.point_tracking_name = "vs"
        self.servoing_sub = self.create_subscription(
            VisualServoingRequest,
            "/visual_servoing_request",
            self.handle_servoing_request,
            1,
            callback_group=self.cb_group,
        )
        self.point_response_sub = self.create_subscription(
            Tracked3DPointResponse, "point_tracking_response", self.handle_3d_point_tracking_response, 1
        )
        self.joint_state_sub = self.create_subscription(
            JointState, "joint_states", self.handle_joint_state, 1, callback_group=self.cb_group
        )
        self.transition_sub = self.create_subscription(
            StateTransition, "state_transition", self.handle_state_transition, 1, callback_group=self.cb_group
        )
        self.point_tracking_pub = self.create_publisher(TrackedPointRequest, "point_tracking_request", 1)
        self.servo_pub = self.create_publisher(TwistStamped, "/servo_node/delta_twist_cmds", 10)
        self.state_announce_pub = self.create_publisher(States, "state_announcement", 1)
        self.resource_sync_client = self.create_client(Trigger, "await_resource_ready", callback_group=self.cb_group)
        self.moveit_client = ActionClient(self, ExecuteTrajectory, "execute_trajectory")

        self.timer = self.create_timer(0.01, self.send_servo_command)
        return

    def handle_state_transition(self, msg: StateTransition):
        if msg.state_end == States.VISUAL_SERVOING:
            self.return_state = msg.state_start
        return

    def handle_servoing_request(self, msg: VisualServoingRequest):
<<<<<<< HEAD

=======
>>>>>>> 98b68169
        print("Received servoing request!")

        self.image_target = np.array([msg.image_target.x, msg.image_target.y])
        self.state_announce_pub.publish(States(state=States.VISUAL_SERVOING))
        call_service_synced(self.resource_sync_client, Trigger.Request())

        req = TrackedPointRequest()
        req.action = TrackedPointRequest.ACTION_REPLACE
        req.groups.append(TrackedPointGroup(name=self.point_tracking_name, points=msg.points))
        self.point_tracking_pub.publish(req)

        self.active = True
        self.current_px_estimate = np.array([[msg.points[0].x, msg.points[0].y]])
        return

    def handle_rewind(self):
        if not self.servo_joint_states:
            print("No joint states recorded! Rewind is complete")
            self.state_announce_pub.publish(States(state=self.return_state))
            self.reset()
            return

        print("Now rewinding...")
        self.active = False
        self.servo_joint_states.append(self.last_joint_msg)

        self.state_announce_pub.publish(States(state=States.VISUAL_SERVOING_REWIND))
        call_service_synced(self.resource_sync_client, Trigger.Request())

        # Construct the JointTrajectory and send it to the trajectory handler to execute
        ts = self.servo_joint_state_dist.value / self.max_speed.value
        traj = JointTrajectory()
        traj.joint_names = self.servo_joint_states[-1].name
        for i, joints in enumerate(self.servo_joint_states[::-1]):
            start_sec, start_rem = divmod(i * ts, 1)
            duration = Duration(seconds=int(start_sec), nanoseconds=int(start_rem * 1e9))
            traj.points.append(JointTrajectoryPoint(positions=joints.position, time_from_start=duration.to_msg()))
        traj.header.stamp = self.get_clock().now().to_msg()

        goal_msg = ExecuteTrajectory.Goal()
        goal_msg.trajectory = RobotTrajectory(joint_trajectory=traj)
        self.moveit_client.wait_for_server()
        future = self.moveit_client.send_goal_async(goal_msg)
        future.add_done_callback(self.rewind_done_callback)
        return

    def rewind_done_callback(self, future):
        goal_handle = future.result()
        if not goal_handle.accepted:
            raise Exception("Goal was not accepted!")

        print("Rewind complete! Returning to state {}".format(self.return_state))
        self.state_announce_pub.publish(States(state=self.return_state))
        self.reset()
        return

    def reset(self):
        self.active = False
        self.image_target = None
        self.current_px_estimate = None
        self.current_3d_estimate = None
        self.servo_joint_states = []
        self.last_joint_msg = None
        self.last_tool_pos = None
        self.return_state = States.IDLE
        return

    def handle_3d_point_tracking_response(self, msg: Tracked3DPointResponse):
        for group in msg.groups_2d:
            if group.name == self.point_tracking_name:
                self.current_px_estimate = np.array([[p.x, p.y] for p in group.points])

        for group in msg.groups:
            if group.name == self.point_tracking_name:
                self.current_3d_estimate = np.array([[p.x, p.y, p.z] for p in group.points])
                print("Updated 3D est! Now {:.3f}, {:.3f}, {:.3f}".format(*self.current_3d_estimate[0]))
<<<<<<< HEAD
=======
        return
>>>>>>> 98b68169

    def handle_joint_state(self, msg: JointState):
        if not self.active or not msg.position:
            return

        self.last_joint_msg = msg
        cur_pos = self.lookup_transform(
            self.base_frame.value, self.tool_frame.value, rclpy.time.Time(), sync=False, as_matrix=True
        )[:3, 3]
        if (
            self.last_tool_pos is None
            or np.linalg.norm(cur_pos - self.last_tool_pos) > self.servo_joint_state_dist.value
        ):
            self.last_tool_pos = cur_pos
            self.servo_joint_states.append(msg)
        return

    def send_servo_command(self):
        if not self.active:
            return

        if self.current_px_estimate is None:
            print("Warning! Visual servoing is active but there is no 2D estimate? This shouldn't be the case")
            return

        est_2d = self.current_px_estimate[0]
        offscreen = est_2d[0] < 0 or est_2d[1] < 0 or est_2d[0] > self.camera.width or est_2d[1] > self.camera.height

        if self.current_3d_estimate is None:
            print("Warning! No 3D estimate, and no safeguards to stop excessive servoing")
        else:
            est_3d = self.current_3d_estimate[0]
            if est_3d[2] <= self.stop_dist.value:
                print("Done")
                self.handle_rewind()
                return

        if not self.target_frame.value:
            # Pure image-space visual servoing
            if offscreen:
                print("Target is offscreen, ending visual servoing!")
                self.handle_rewind()
                return

            base_vec = np.array(self.camera.projectPixelTo3dRay(est_2d))
            base_vec *= self.fwd_speed.value / base_vec[2]

            if self.current_3d_estimate is None:
                base_vec *= self.no_3d_est_scale.value

        else:
            # Base vector is derived from the 3D estimate and the target frame
            raise NotImplementedError()

        tracked_px = self.current_px_estimate[0]
        diff = (tracked_px - self.image_target) / np.array(
            [self.camera.width, self.camera.height]
        )  # Error in each dim is in [-1, 1]

        img_diff_vec = np.array([diff[0], diff[1], 0]) * self.k_img.value

        final_vec = base_vec + img_diff_vec
        norm = np.linalg.norm(final_vec)
        if norm > self.max_speed.value:
            final_vec *= self.max_speed.value / norm

        self.send_tool_frame_command(final_vec)
        return

    def send_tool_frame_command(self, vec_array, frame=None):
        if frame is None:
            frame = self.camera.tf_frame

        vec = Vector3Stamped()
        vec.header.frame_id = frame
        vec.vector = Vector3(x=vec_array[0], y=vec_array[1], z=vec_array[2])
        tool_tf = self.lookup_transform(self.tool_frame.value, frame, time=rclpy.time.Time(), sync=False)
        tool_frame_vec = do_transform_vector3(vec, tool_tf)

        twist = TwistStamped()
        twist.header.frame_id = self.tool_frame.value
        twist.header.stamp = self.get_clock().now().to_msg()
        twist.twist.linear = tool_frame_vec.vector
        self.servo_pub.publish(twist)
        return


def main(args=None):
    try:
        rclpy.init(args=args)
        executor = MultiThreadedExecutor()
        node = VisualServoingNode()
        rclpy.spin(node, executor=executor)
    finally:
        node.destroy_node()
    return


<<<<<<< HEAD

=======
>>>>>>> 98b68169
if __name__ == "__main__":
    main()<|MERGE_RESOLUTION|>--- conflicted
+++ resolved
@@ -92,10 +92,6 @@
         return
 
     def handle_servoing_request(self, msg: VisualServoingRequest):
-<<<<<<< HEAD
-
-=======
->>>>>>> 98b68169
         print("Received servoing request!")
 
         self.image_target = np.array([msg.image_target.x, msg.image_target.y])
@@ -172,10 +168,7 @@
             if group.name == self.point_tracking_name:
                 self.current_3d_estimate = np.array([[p.x, p.y, p.z] for p in group.points])
                 print("Updated 3D est! Now {:.3f}, {:.3f}, {:.3f}".format(*self.current_3d_estimate[0]))
-<<<<<<< HEAD
-=======
-        return
->>>>>>> 98b68169
+        return
 
     def handle_joint_state(self, msg: JointState):
         if not self.active or not msg.position:
@@ -274,9 +267,5 @@
     return
 
 
-<<<<<<< HEAD
-
-=======
->>>>>>> 98b68169
 if __name__ == "__main__":
     main()