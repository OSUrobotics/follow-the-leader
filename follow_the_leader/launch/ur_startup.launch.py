#!/usr/bin/env python3
from launch import LaunchDescription
from launch.actions import IncludeLaunchDescription, DeclareLaunchArgument, SetLaunchConfiguration, OpaqueFunction
from launch.launch_description_sources import AnyLaunchDescriptionSource
from launch.conditions import IfCondition, UnlessCondition, LaunchConfigurationEquals
from launch.substitutions import LaunchConfiguration
from launch_ros.actions import Node

from ament_index_python.packages import get_package_share_directory
import os

<<<<<<< HEAD

def generate_launch_description():

=======

def generate_launch_description():
>>>>>>> 98b68169
    ur_type = LaunchConfiguration("ur_type")
    robot_ip = LaunchConfiguration("robot_ip")
    use_fake_hardware = LaunchConfiguration("use_fake_hardware")
    headless_mode = LaunchConfiguration("headless_mode", default="true")

    initial_joint_controller = LaunchConfiguration(
        "initial_joint_controller", default="scaled_joint_trajectory_controller"
    )
    set_joint_controller = SetLaunchConfiguration(
        "initial_joint_controller",
        value="joint_trajectory_controller",
        condition=LaunchConfigurationEquals("use_fake_hardware", "true"),
    )

    ur_type_arg = DeclareLaunchArgument(
        "ur_type", default_value="ur3", description="Robot description name (consistent with ur_control.launch.py)"
    )
<<<<<<< HEAD
    robot_ip_arg = DeclareLaunchArgument("robot_ip", default_value="169.254.174.50", description="Robot IP")
=======
    robot_ip_arg = DeclareLaunchArgument("robot_ip", default_value="169.254.57.122", description="Robot IP")
>>>>>>> 98b68169

    use_fake_hardware_arg = DeclareLaunchArgument(
        "use_fake_hardware", default_value="true", description="If true, uses the fake controllers"
    )

    ur_base_launch = IncludeLaunchDescription(
        AnyLaunchDescriptionSource(
            os.path.join(get_package_share_directory("ur_robot_driver"), "launch/ur_control.launch.py")
        ),
        launch_arguments=[
            ("robot_ip", robot_ip),
            ("ur_type", ur_type),
            ("use_fake_hardware", use_fake_hardware),
            ("headless_mode", headless_mode),
            ("initial_joint_controller", initial_joint_controller),
            ("launch_rviz", "false"),
        ],
    )

    ur_moveit_launch = IncludeLaunchDescription(
        AnyLaunchDescriptionSource(
            os.path.join(get_package_share_directory("ur_moveit_config"), "launch/ur_moveit.launch.py")
        ),
        launch_arguments=[
            ("ur_type", ur_type),
            ("use_fake_hardware", use_fake_hardware),
            ("launch_rviz", "true"),
        ],
    )

    tf_node_mount = Node(
        package="tf2_ros",
        executable="static_transform_publisher",
        arguments="0 -0.05 0.007 0 0 0 1 tool0 camera_mount_center".split(),
        condition=UnlessCondition(use_fake_hardware),
    )

    tf_node_mount_to_cam = Node(
        package="tf2_ros",
        executable="static_transform_publisher",
        arguments="-0.009 0 0.0193 0.5 -0.5 0.5 0.5 camera_mount_center camera_link".split(),  # Z is camera thickness (23mm) minus glass (3.7mm)
        condition=UnlessCondition(use_fake_hardware),
    )

    tf_node_b = Node(
        package="tf2_ros",
        executable="static_transform_publisher",
        arguments="0.0 0 0.0 0.5 -0.5 0.5 0.5 tool0 camera_link".split(),
        condition=IfCondition(use_fake_hardware),
    )

    tf_node_c = Node(
        package="tf2_ros",
        executable="static_transform_publisher",
        arguments="0 0 0 0.5 -0.5 0.5 -0.5 camera_link camera_color_optical_frame".split(),
<<<<<<< HEAD
        condition=IfCondition(use_fake_hardware),
=======
        # condition=IfCondition(use_fake_hardware)
>>>>>>> 98b68169
    )

    return LaunchDescription(
        [
            ur_type_arg,
            robot_ip_arg,
            use_fake_hardware_arg,
            set_joint_controller,
            ur_base_launch,
            ur_moveit_launch,
            tf_node_mount,
            tf_node_mount_to_cam,
            tf_node_b,
            tf_node_c,
        ]
    )<|MERGE_RESOLUTION|>--- conflicted
+++ resolved
@@ -9,14 +9,13 @@
 from ament_index_python.packages import get_package_share_directory
 import os
 
-<<<<<<< HEAD
 
 def generate_launch_description():
+    ur_type = LaunchConfiguration("ur_type")
+    robot_ip = LaunchConfiguration("robot_ip")
+    use_fake_hardware = LaunchConfiguration("use_fake_hardware")
+    headless_mode = LaunchConfiguration("headless_mode", default="true")
 
-=======
-
-def generate_launch_description():
->>>>>>> 98b68169
     ur_type = LaunchConfiguration("ur_type")
     robot_ip = LaunchConfiguration("robot_ip")
     use_fake_hardware = LaunchConfiguration("use_fake_hardware")
@@ -34,11 +33,7 @@
     ur_type_arg = DeclareLaunchArgument(
         "ur_type", default_value="ur3", description="Robot description name (consistent with ur_control.launch.py)"
     )
-<<<<<<< HEAD
     robot_ip_arg = DeclareLaunchArgument("robot_ip", default_value="169.254.174.50", description="Robot IP")
-=======
-    robot_ip_arg = DeclareLaunchArgument("robot_ip", default_value="169.254.57.122", description="Robot IP")
->>>>>>> 98b68169
 
     use_fake_hardware_arg = DeclareLaunchArgument(
         "use_fake_hardware", default_value="true", description="If true, uses the fake controllers"
@@ -94,11 +89,7 @@
         package="tf2_ros",
         executable="static_transform_publisher",
         arguments="0 0 0 0.5 -0.5 0.5 -0.5 camera_link camera_color_optical_frame".split(),
-<<<<<<< HEAD
         condition=IfCondition(use_fake_hardware),
-=======
-        # condition=IfCondition(use_fake_hardware)
->>>>>>> 98b68169
     )
 
     return LaunchDescription(
