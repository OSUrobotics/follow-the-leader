--- conflicted
+++ resolved
@@ -17,7 +17,6 @@
 
 
 def generate_launch_description():
-<<<<<<< HEAD
     core_params_file = LaunchConfiguration("core_params_file")
     camera_params_file = LaunchConfiguration("camera_params_file")
 
@@ -35,58 +34,34 @@
         "camera_params_file",
         default_value=camera_params_path,
         description="Path to the YAML file containing camera parameters",
-=======
-    params_file = LaunchConfiguration("params_file")
-    # Load the YAML file
-    package_dir = get_package_share_directory("follow_the_leader")
-    params_path = os.path.join(package_dir, "config", "ftl_ur5e.yaml")
-    params_arg = DeclareLaunchArgument(
-        "params_file", default_value=params_path, description="Path to the YAML file containing node parameters"
->>>>>>> 98b68169
     )
 
     state_manager_node = Node(
         package="follow_the_leader",
         executable="state_manager",
         output="screen",
-<<<<<<< HEAD
         parameters=[core_params_file],
-=======
-        parameters=[params_file],
->>>>>>> 98b68169
     )
 
     image_processor_node = Node(
         package="follow_the_leader",
         executable="image_processor",
         output="screen",
-<<<<<<< HEAD
         parameters=[core_params_file, camera_params_file],
-=======
-        parameters=[params_file],
->>>>>>> 98b68169
     )
 
     point_tracker_node = Node(
         package="follow_the_leader",
         executable="point_tracker",
         output="screen",
-<<<<<<< HEAD
         parameters=[core_params_file, camera_params_file],
-=======
-        parameters=[params_file],
->>>>>>> 98b68169
     )
 
     modeling_node = Node(
         package="follow_the_leader",
         executable="model",
         output="screen",
-<<<<<<< HEAD
         parameters=[core_params_file, camera_params_file],
-=======
-        parameters=[params_file],
->>>>>>> 98b68169
     )
 
     controller_node = Node(
@@ -100,20 +75,13 @@
         package="follow_the_leader",
         executable="visual_servoing",
         output="screen",
-<<<<<<< HEAD
         parameters=[core_params_file],
-=======
-        parameters=[params_file],
->>>>>>> 98b68169
     )
 
     return LaunchDescription(
         [
             params_arg,
-<<<<<<< HEAD
             camera_params_arg,
-=======
->>>>>>> 98b68169
             state_manager_node,
             image_processor_node,
             point_tracker_node,
